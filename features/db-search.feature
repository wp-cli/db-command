--- conflicted
+++ resolved
@@ -916,31 +916,6 @@
       Warning: Unrecognized percent color code '%x' for 'match_color'.
       """
 
-<<<<<<< HEAD
-  Scenario: Search with matches within context
-    Given a WP install
-    And I run `wp option update matches_in_context '1234_XYXYX_2345678_XYXYX_2345678901_XYXYX_2345'`
-
-    When I run `wp db search XYXYX --before_context=10 --after_context=10 --stats`
-    Then STDOUT should contain:
-      """
-      Success: Found 3 matches
-      """
-    And STDOUT should contain:
-      """
-      :1234_XYXYX_2345678_X [...] X_2345678_XYXYX_234567890 [...] 345678901_XYXYX_2345
-      """
-    And STDERR should be empty
-
-    When I run `wp db search XYXYX --before_context=10 --after_context=10 --regex --stats`
-    Then STDOUT should contain:
-      """
-      Success: Found 3 matches
-      """
-    And STDOUT should contain:
-      """
-      :1234_XYXYX_2345678_X [...] X_2345678_XYXYX_234567890 [...] 345678901_XYXYX_2345
-=======
   Scenario: Search should cater for field/table names that use reserved words or unusual characters
     Given a WP install
     And a esc_sql_ident.sql file:
@@ -968,6 +943,31 @@
       1:v"v`v'v\v_v1
       TABLE:single'double"quote
       2:v"v`v'v\v_v2
->>>>>>> 15017963
+      """
+    And STDERR should be empty
+
+  Scenario: Search with matches within context
+    Given a WP install
+    And I run `wp option update matches_in_context '1234_XYXYX_2345678_XYXYX_2345678901_XYXYX_2345'`
+
+    When I run `wp db search XYXYX --before_context=10 --after_context=10 --stats`
+    Then STDOUT should contain:
+      """
+      Success: Found 3 matches
+      """
+    And STDOUT should contain:
+      """
+      :1234_XYXYX_2345678_X [...] X_2345678_XYXYX_234567890 [...] 345678901_XYXYX_2345
+      """
+    And STDERR should be empty
+
+    When I run `wp db search XYXYX --before_context=10 --after_context=10 --regex --stats`
+    Then STDOUT should contain:
+      """
+      Success: Found 3 matches
+      """
+    And STDOUT should contain:
+      """
+      :1234_XYXYX_2345678_X [...] X_2345678_XYXYX_234567890 [...] 345678901_XYXYX_2345
       """
     And STDERR should be empty