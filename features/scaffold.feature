--- conflicted
+++ resolved
@@ -266,7 +266,35 @@
       Success: Switched to 'Starter-theme' theme.
       """
 
-<<<<<<< HEAD
+  Scenario: Scaffold plugin and tests for non-standard plugin directory
+    Given a WP install
+
+    When I run `wp scaffold plugin custom-plugin --dir=wp-content/mu-plugins --skip-tests`
+    Then STDOUT should not be empty
+    And the wp-content/mu-plugins/custom-plugin/custom-plugin.php file should exist
+    And the wp-content/mu-plugins/custom-plugin/tests directory should not exist
+
+    When I try `wp scaffold plugin-tests --dir=wp-content/mu-plugins/incorrect-custom-plugin`
+    Then STDERR should contain:
+      """
+      Error: Invalid plugin specified.
+      """
+
+    When I run `wp scaffold plugin-tests --dir=wp-content/mu-plugins/custom-plugin`
+    Then STDOUT should contain:
+      """
+      Success: Created test files.
+      """
+    And the wp-content/mu-plugins/custom-plugin/tests directory should exist
+
+  Scenario: Scaffold starter code for a theme and network enable it
+    Given a WP multisite install
+    When I run `wp scaffold _s starter-theme --enable-network`
+    Then STDOUT should contain:
+      """
+      Success: Network enabled the 'Starter-theme' theme.
+      """
+
   Scenario: Scaffold starter code for a theme, but can't unzip theme files
     Given a WP install
     And a misconfigured WP_CONTENT_DIR constant directory
@@ -274,34 +302,4 @@
     Then STDERR should contain:
     """
     Error: Could not decompress your theme files
-    """
-=======
-  Scenario: Scaffold plugin and tests for non-standard plugin directory
-    Given a WP install
-
-    When I run `wp scaffold plugin custom-plugin --dir=wp-content/mu-plugins --skip-tests`
-    Then STDOUT should not be empty
-    And the wp-content/mu-plugins/custom-plugin/custom-plugin.php file should exist
-    And the wp-content/mu-plugins/custom-plugin/tests directory should not exist
-
-    When I try `wp scaffold plugin-tests --dir=wp-content/mu-plugins/incorrect-custom-plugin`
-    Then STDERR should contain:
-      """
-      Error: Invalid plugin specified.
-      """
-
-    When I run `wp scaffold plugin-tests --dir=wp-content/mu-plugins/custom-plugin`
-    Then STDOUT should contain:
-      """
-      Success: Created test files.
-      """
-    And the wp-content/mu-plugins/custom-plugin/tests directory should exist
-
-  Scenario: Scaffold starter code for a theme and network enable it
-    Given a WP multisite install
-    When I run `wp scaffold _s starter-theme --enable-network`
-    Then STDOUT should contain:
-      """
-      Success: Network enabled the 'Starter-theme' theme.
-      """
->>>>>>> f84d647a
+    """