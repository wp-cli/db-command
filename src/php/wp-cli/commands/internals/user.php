<?php

WP_CLI::add_command('user', 'User_Command');

/**
 * Implement user command
 *
 * @package wp-cli
 * @subpackage commands/internals
 */
class User_Command extends WP_CLI_Command {

	/**
	 * List users.
	 *
	 * @subcommand list
	 * @synopsis [--role=<role>]
	 */
	public function _list( $args, $assoc_args ) {
		global $blog_id;

		$params = array(
			'blog_id' => $blog_id,
			'fields' => 'all_with_meta',
		);

		if ( array_key_exists('role', $assoc_args) ) {
			$params['role'] = $assoc_args['role'];
		}

		$users = get_users( $params );
		$fields = array('ID', 'user_login', 'display_name', 'user_email',
			'user_registered');

		$table = new \cli\Table();

		$table->setHeaders( array_merge($fields, array('roles')) );

		foreach ( $users as $user ) {
			$line = array();

			foreach ( $fields as $field ) {
				$line[] = $user->$field;
			}
			$line[] = implode( ',', $user->roles );

			$table->addRow($line);
		}

		$table->display();

		WP_CLI::line( 'Total: ' . count($users) . ' users' );
	}

	/**
	 * Delete a user.
	 *
	 * @synopsis <id> [--reassign=<id>]
	 */
	public function delete( $args, $assoc_args ) {
		global $blog_id;

		list( $user_id ) = $args;

		$defaults = array( 'reassign' => NULL );

		extract( wp_parse_args( $assoc_args, $defaults ), EXTR_SKIP );

		if ( wp_delete_user( $user_id, $reassign ) ) {
			WP_CLI::success( "Deleted user $user_id." );
		} else {
			WP_CLI::error( "Failed deleting user $user_id." );
		}
	}

	/**
	 * Create a user.
	 *
	 * @synopsis <user-login> <user-email> [--role=<role>] [--porcelain]
	 */
	public function create( $args, $assoc_args ) {
		global $blog_id;

		list( $user_login, $user_email ) = $args;

		$defaults = array(
			'role' => get_option('default_role'),
			'user_pass' => wp_generate_password(),
			'user_registered' => strftime( "%F %T", time() ),
			'display_name' => false,
		);

		extract( wp_parse_args( $assoc_args, $defaults ), EXTR_SKIP );

		if ( 'none' == $role ) {
			$role = false;
		} elseif ( is_null( get_role( $role ) ) ) {
			WP_CLI::error( "Invalid role." );
		}

		$user_id = wp_insert_user( array(
			'user_email' => $user_email,
			'user_login' => $user_login,
			'user_pass' => $user_pass,
			'user_registered' => $user_registered,
			'display_name' => $display_name,
			'role' => $role,
		) );

		if ( is_wp_error($user_id) ) {
			WP_CLI::error( $user_id );
		} else {
			if ( false === $role ) {
				delete_user_option( $user_id, 'capabilities' );
				delete_user_option( $user_id, 'user_level' );
			}
		}

		if ( isset( $assoc_args['porcelain'] ) )
			WP_CLI::line( $user_id );
		else
			WP_CLI::success( "Created user $user_id." );
	}

	/**
	 * Update a user.
	 *
	 * @synopsis <id> --<field>=<value>
	 */
	public function update( $args, $assoc_args ) {
		list( $user_id ) = $args;

		if ( empty( $assoc_args ) ) {
			WP_CLI::error( "Need some fields to update." );
		}

		$params = array_merge( array( 'ID' => $user_id ), $assoc_args );

		$updated_id = wp_update_user( $params );

		if ( is_wp_error( $updated_id ) ) {
			WP_CLI::error( $updated_id );
		} else {
			WP_CLI::success( "Updated user $updated_id." );
		}
	}

	/**
	 * Generate users.
	 *
	 * @synopsis [--count=100] [--role=<role>]
	 */
	public function generate( $args, $assoc_args ) {
		global $blog_id;

		$defaults = array(
			'count' => 100,
			'role' => get_option('default_role'),
		);

		extract( wp_parse_args( $assoc_args, $defaults ), EXTR_SKIP );

		if ( 'none' == $role ) {
			$role = false;
		} elseif ( is_null( get_role( $role ) ) ) {
			WP_CLI::warning( "invalid role." );
			exit;
		}

		$user_count = count_users();

		$total = $user_count['total_users'];

		$limit = $count + $total;

		$notify = new \cli\progress\Bar( 'Generating users', $count );

		for ( $i = $total; $i < $limit; $i++ ) {
			$login = sprintf( 'user_%d_%d', $blog_id, $i );
			$name = "User $i";

			$user_id = wp_insert_user( array(
				'user_login' => $login,
				'user_pass' => $login,
				'nickname' => $name,
				'display_name' => $name,
				'role' => $role
			) );

			if ( false === $role ) {
				delete_user_option( $user_id, 'capabilities' );
				delete_user_option( $user_id, 'user_level' );
			}

			$notify->tick();
		}

		$notify->finish();
	}

	/**
<<<<<<< HEAD
	 * Add a user to a blog.
	 *
	 * @subcommand set-role
	 * @synopsis <user-login> [<role>] [--blog=<blog>]
	 */
	public function set_role( $args, $assoc_args ) {
		$user = self::get_user_from_first_arg( $args[0] );

		$role = isset( $args[1] ) ? $args[1] : get_option( 'default_role' );

		// Multisite
		if ( function_exists( 'add_user_to_blog' ) )
			add_user_to_blog( get_current_blog_id(), $user->ID, $role );
		else
			$user->set_role( $role );

		WP_CLI::success( "Added {$user->user_login} ({$user->ID}) to " . site_url() . " as {$role}" );
	}

	/**
	 * Remove a user from a blog.
	 *
	 * @subcommand remove-role
	 * @synopsis <user-login>
	 */
	public function remove_role( $args, $assoc_args ) {
		$user = self::get_user_from_first_arg( $args[0] );

		// Multisite
		if ( function_exists( 'remove_user_from_blog' ) )
			remove_user_from_blog( $user->ID, get_current_blog_id() );
		else
			$user->remove_all_caps();

		WP_CLI::success( "Removed {$user->user_login} ({$user->ID}) from " . site_url() );
	}

	private static function get_user_from_first_arg( $id_or_login ) {
		if ( is_numeric( $id_or_login ) )
			$user = get_user_by( 'id', $id_or_login );
		else
			$user = get_user_by( 'login', $id_or_login );

		if ( ! $user )
			WP_CLI::error( "Please specify a valid user ID or user login to remove from this blog" );

		return $user;
	}
}
=======
	 * Import users from a CSV
	 *
	 * @subcommand import-csv
	 * @synopsis <file>
	 */
	public function import_csv( $args, $assoc_args ) {

		list( $csv ) = $args;

		$new_users = \WP_CLI\utils\parse_csv( $csv );
		
		$blog_users = get_users();

		foreach( $new_users as $new_user ) {

			$defaults = array(
				'role' => get_option('default_role'),
				'user_pass' => wp_generate_password(),
				'user_registered' => strftime( "%F %T", time() ),
				'display_name' => false,
			);
			$new_user = array_merge( $defaults, $new_user );

			if ( 'none' == $new_user['role'] ) {
				$new_user['role'] = false;
			} elseif ( is_null( get_role( $new_user['role'] ) ) ) {
				WP_CLI::warning( "{$new_user['user_login']} has an invalid role" );
				continue;
			}

			// User already exists and we just need to add them to the site if they aren't already there
			if ( $existing_user = get_user_by( 'email', $new_user['user_email'] ) ) {
				if ( in_array( $new_user['user_login'], wp_list_pluck( $blog_users, 'user_login' ) ) )
					WP_CLI::warning( "{$new_user['user_login']} already is a member of blog" );
				else if ( $new_user['role'] ) {
					add_user_to_blog( get_current_blog_id(), $new_user['user_login'], $new_user['role'] );
					WP_CLI::line( "{$new_user['user_login']} added to blog as {$new_user['role']}" );
				} else {
					WP_CLI::line( "{$new_user['user_login']} exists, but won't be added to the blog" );
				}
				continue;
			}

			$user_id = wp_insert_user( $new_user );

			if ( is_wp_error( $user_id ) ) {
				WP_CLI::warning( $user_id );
				continue;
			} else {
				if ( false === $new_user['role'] ) {
					delete_user_option( $user_id, 'capabilities' );
					delete_user_option( $user_id, 'user_level' );
				}
			}

			WP_CLI::line( "{$new_user['user_login']} created" );

		}
	}
}
>>>>>>> 0f06d44f
<|MERGE_RESOLUTION|>--- conflicted
+++ resolved
@@ -199,7 +199,6 @@
 	}
 
 	/**
-<<<<<<< HEAD
 	 * Add a user to a blog.
 	 *
 	 * @subcommand set-role
@@ -248,8 +247,8 @@
 
 		return $user;
 	}
-}
-=======
+
+	/**
 	 * Import users from a CSV
 	 *
 	 * @subcommand import-csv
@@ -260,7 +259,7 @@
 		list( $csv ) = $args;
 
 		$new_users = \WP_CLI\utils\parse_csv( $csv );
-		
+
 		$blog_users = get_users();
 
 		foreach( $new_users as $new_user ) {
@@ -310,4 +309,3 @@
 		}
 	}
 }
->>>>>>> 0f06d44f
