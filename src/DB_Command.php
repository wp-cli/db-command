<?php

use WP_CLI\Formatter;
use WP_CLI\Utils;

/**
 * Performs basic database operations using credentials stored in wp-config.php.
 *
 * ## EXAMPLES
 *
 *     # Create a new database.
 *     $ wp db create
 *     Success: Database created.
 *
 *     # Drop an existing database.
 *     $ wp db drop --yes
 *     Success: Database dropped.
 *
 *     # Reset the current database.
 *     $ wp db reset --yes
 *     Success: Database reset.
 *
 *     # Execute a SQL query stored in a file.
 *     $ wp db query < debug.sql
 *
 * @when after_wp_config_load
 */
class DB_Command extends WP_CLI_Command {

	/**
	 * Legacy UTF-8 encoding for MySQL.
	 *
	 * @var string
	 */
	const ENCODING_UTF8 = 'utf8';

	/**
	 * Standards-compliant UTF-8 encoding for MySQL.
	 *
	 * @var string
	 */
	const ENCODING_UTF8MB4 = 'utf8mb4';

	/**
	 * A list of incompatible SQL modes.
	 *
	 * Copied over from WordPress Core code.
	 * @see https://github.com/WordPress/wordpress-develop/blob/5.4.0/src/wp-includes/wp-db.php#L559-L572
	 *
	 * @var string[] Array of SQL mode names that are incompatible with WordPress.
	 */
	protected $sql_incompatible_modes = [
		'NO_ZERO_DATE',
		'ONLY_FULL_GROUP_BY',
		'STRICT_TRANS_TABLES',
		'STRICT_ALL_TABLES',
		'TRADITIONAL',
		'ANSI',
	];

	/**
	 * Creates a new database.
	 *
	 * Runs `CREATE_DATABASE` SQL statement using `DB_HOST`, `DB_NAME`,
	 * `DB_USER` and `DB_PASSWORD` database credentials specified in
	 * wp-config.php.
	 *
	 * ## OPTIONS
	 *
	 * [--dbuser=<value>]
	 * : Username to pass to mysql. Defaults to DB_USER.
	 *
	 * [--dbpass=<value>]
	 * : Password to pass to mysql. Defaults to DB_PASSWORD.
	 *
	 * [--defaults]
	 * : Loads the environment's MySQL option files. Default behavior is to skip loading them to avoid failures due to misconfiguration.
	 *
	 * ## EXAMPLES
	 *
	 *     $ wp db create
	 *     Success: Database created.
	 */
	public function create( $_, $assoc_args ) {

		$this->run_query( self::get_create_query(), $assoc_args );

		WP_CLI::success( 'Database created.' );
	}

	/**
	 * Deletes the existing database.
	 *
	 * Runs `DROP_DATABASE` SQL statement using `DB_HOST`, `DB_NAME`,
	 * `DB_USER` and `DB_PASSWORD` database credentials specified in
	 * wp-config.php.
	 *
	 * ## OPTIONS
	 *
	 * [--dbuser=<value>]
	 * : Username to pass to mysql. Defaults to DB_USER.
	 *
	 * [--dbpass=<value>]
	 * : Password to pass to mysql. Defaults to DB_PASSWORD.
	 *
	 * [--yes]
	 * : Answer yes to the confirmation message.
	 *
	 * [--defaults]
	 * : Loads the environment's MySQL option files. Default behavior is to skip loading them to avoid failures due to misconfiguration.
	 *
	 * ## EXAMPLES
	 *
	 *     $ wp db drop --yes
	 *     Success: Database dropped.
	 */
	public function drop( $_, $assoc_args ) {
		WP_CLI::confirm( "Are you sure you want to drop the '" . DB_NAME . "' database?", $assoc_args );

		$this->run_query( sprintf( 'DROP DATABASE `%s`', DB_NAME ), $assoc_args );

		WP_CLI::success( 'Database dropped.' );
	}

	/**
	 * Removes all tables from the database.
	 *
	 * Runs `DROP_DATABASE` and `CREATE_DATABASE` SQL statements using
	 * `DB_HOST`, `DB_NAME`, `DB_USER` and `DB_PASSWORD` database credentials
	 * specified in wp-config.php.
	 *
	 * ## OPTIONS
	 *
	 * [--dbuser=<value>]
	 * : Username to pass to mysql. Defaults to DB_USER.
	 *
	 * [--dbpass=<value>]
	 * : Password to pass to mysql. Defaults to DB_PASSWORD.
	 *
	 * [--yes]
	 * : Answer yes to the confirmation message.
	 *
	 * [--defaults]
	 * : Loads the environment's MySQL option files. Default behavior is to skip loading them to avoid failures due to misconfiguration.
	 *
	 * ## EXAMPLES
	 *
	 *     $ wp db reset --yes
	 *     Success: Database reset.
	 */
	public function reset( $_, $assoc_args ) {
		WP_CLI::confirm( "Are you sure you want to reset the '" . DB_NAME . "' database?", $assoc_args );

		$this->run_query( sprintf( 'DROP DATABASE IF EXISTS `%s`', DB_NAME ), $assoc_args );
		$this->run_query( self::get_create_query(), $assoc_args );

		WP_CLI::success( 'Database reset.' );
	}

	/**
	 * Removes all tables with `$table_prefix` from the database.
	 *
	 * Runs `DROP_TABLE` for each table that has a `$table_prefix` as specified
	 * in wp-config.php.
	 *
	 * ## OPTIONS
	 *
	 * [--dbuser=<value>]
	 * : Username to pass to mysql. Defaults to DB_USER.
	 *
	 * [--dbpass=<value>]
	 * : Password to pass to mysql. Defaults to DB_PASSWORD.
	 *
	 * [--yes]
	 * : Answer yes to the confirmation message.
	 *
	 * [--defaults]
	 * : Loads the environment's MySQL option files. Default behavior is to skip loading them to avoid failures due to misconfiguration.
	 *
	 * ## EXAMPLES
	 *
	 *     # Delete all tables that match the current site prefix.
	 *     $ wp db clean --yes
	 *     Success: Tables dropped.
	 *
	 * @when after_wp_load
	 */
	public function clean( $_, $assoc_args ) {
		global $wpdb;

		WP_CLI::confirm(
			sprintf(
				"Are you sure you want to drop all the tables on '%s' that use the current site's database prefix ('%s')?",
				DB_NAME,
				$wpdb->get_blog_prefix()
			),
			$assoc_args
		);

		$tables = Utils\wp_get_table_names(
			[],
			[ 'all-tables-with-prefix' => true ]
		);

		foreach ( $tables as $table ) {
			$this->run_query(
				sprintf(
					'DROP TABLE IF EXISTS `%s`.`%s`',
					DB_NAME,
					$table
				),
				$assoc_args
			);
		}

		WP_CLI::success( 'Tables dropped.' );
	}

	/**
	 * Checks the current status of the database.
	 *
	 * Runs `mysqlcheck` utility with `--check` using `DB_HOST`,
	 * `DB_NAME`, `DB_USER` and `DB_PASSWORD` database credentials
	 * specified in wp-config.php.
	 *
	 * [See docs](http://dev.mysql.com/doc/refman/5.7/en/check-table.html)
	 * for more details on the `CHECK TABLE` statement.
	 *
	 * This command does not check whether WordPress is installed;
	 * to do that run `wp core is-installed`.
	 *
	 * ## OPTIONS
	 *
	 * [--dbuser=<value>]
	 * : Username to pass to mysqlcheck. Defaults to DB_USER.
	 *
	 * [--dbpass=<value>]
	 * : Password to pass to mysqlcheck. Defaults to DB_PASSWORD.
	 *
	 * [--<field>=<value>]
	 * : Extra arguments to pass to mysqlcheck. [Refer to mysqlcheck docs](https://dev.mysql.com/doc/en/mysqlcheck.html).
	 *
	 * [--defaults]
	 * : Loads the environment's MySQL option files. Default behavior is to skip loading them to avoid failures due to misconfiguration.
	 *
	 * ## EXAMPLES
	 *
	 *     $ wp db check
	 *     Success: Database checked.
	 */
	public function check( $_, $assoc_args ) {

		$command = sprintf(
			'/usr/bin/env %s%s %s',
			Utils\get_sql_check_command(),
			$this->get_defaults_flag_string( $assoc_args ),
			'%s'
		);
		WP_CLI::debug( "Running shell command: {$command}", 'db' );

		$assoc_args['check'] = true;
		self::run(
			Utils\esc_cmd( $command, DB_NAME ),
			$assoc_args
		);

		WP_CLI::debug( 'Associative arguments: ' . json_encode( $assoc_args ), 'db' );
		WP_CLI::success( 'Database checked.' );
	}

	/**
	 * Optimizes the database.
	 *
	 * Runs `mysqlcheck` utility with `--optimize=true` using `DB_HOST`,
	 * `DB_NAME`, `DB_USER` and `DB_PASSWORD` database credentials
	 * specified in wp-config.php.
	 *
	 * [See docs](http://dev.mysql.com/doc/refman/5.7/en/optimize-table.html)
	 * for more details on the `OPTIMIZE TABLE` statement.
	 *
	 * ## OPTIONS
	 *
	 * [--dbuser=<value>]
	 * : Username to pass to mysqlcheck. Defaults to DB_USER.
	 *
	 * [--dbpass=<value>]
	 * : Password to pass to mysqlcheck. Defaults to DB_PASSWORD.
	 *
	 * [--<field>=<value>]
	 * : Extra arguments to pass to mysqlcheck. [Refer to mysqlcheck docs](https://dev.mysql.com/doc/en/mysqlcheck.html).
	 *
	 * [--defaults]
	 * : Loads the environment's MySQL option files. Default behavior is to skip loading them to avoid failures due to misconfiguration.
	 *
	 * ## EXAMPLES
	 *
	 *     $ wp db optimize
	 *     Success: Database optimized.
	 */
	public function optimize( $_, $assoc_args ) {
		$command = sprintf(
			'/usr/bin/env %s%s %s',
			Utils\get_sql_check_command(),
			$this->get_defaults_flag_string( $assoc_args ),
			'%s'
		);
		WP_CLI::debug( "Running shell command: {$command}", 'db' );

		$assoc_args['optimize'] = true;
		self::run(
			Utils\esc_cmd( $command, DB_NAME ),
			$assoc_args
		);

		WP_CLI::debug( 'Associative arguments: ' . json_encode( $assoc_args ), 'db' );
		WP_CLI::success( 'Database optimized.' );
	}

	/**
	 * Repairs the database.
	 *
	 * Runs `mysqlcheck` utility with `--repair=true` using `DB_HOST`,
	 * `DB_NAME`, `DB_USER` and `DB_PASSWORD` database credentials
	 * specified in wp-config.php.
	 *
	 * [See docs](http://dev.mysql.com/doc/refman/5.7/en/repair-table.html) for
	 * more details on the `REPAIR TABLE` statement.
	 *
	 * ## OPTIONS
	 *
	 * [--dbuser=<value>]
	 * : Username to pass to mysqlcheck. Defaults to DB_USER.
	 *
	 * [--dbpass=<value>]
	 * : Password to pass to mysqlcheck. Defaults to DB_PASSWORD.
	 *
	 * [--<field>=<value>]
	 * : Extra arguments to pass to mysqlcheck. [Refer to mysqlcheck docs](https://dev.mysql.com/doc/en/mysqlcheck.html).
	 *
	 * [--defaults]
	 * : Loads the environment's MySQL option files. Default behavior is to skip loading them to avoid failures due to misconfiguration.
	 *
	 * ## EXAMPLES
	 *
	 *     $ wp db repair
	 *     Success: Database repaired.
	 */
	public function repair( $_, $assoc_args ) {
		$command = sprintf(
			'/usr/bin/env %s%s %s',
			Utils\get_sql_check_command(),
			$this->get_defaults_flag_string( $assoc_args ),
			'%s'
		);
		WP_CLI::debug( "Running shell command: {$command}", 'db' );

		$assoc_args['repair'] = true;
		self::run(
			Utils\esc_cmd( $command, DB_NAME ),
			$assoc_args
		);

		WP_CLI::debug( 'Associative arguments: ' . json_encode( $assoc_args ), 'db' );
		WP_CLI::success( 'Database repaired.' );
	}

	/**
	 * Opens a MySQL console using credentials from wp-config.php
	 *
	 * ## OPTIONS
	 *
	 * [--database=<database>]
	 * : Use a specific database. Defaults to DB_NAME.
	 *
	 * [--default-character-set=<character-set>]
	 * : Use a specific character set. Defaults to DB_CHARSET when defined.
	 *
	 * [--dbuser=<value>]
	 * : Username to pass to mysql. Defaults to DB_USER.
	 *
	 * [--dbpass=<value>]
	 * : Password to pass to mysql. Defaults to DB_PASSWORD.
	 *
	 * [--<field>=<value>]
	 * : Extra arguments to pass to mysql. [Refer to mysql docs](https://dev.mysql.com/doc/en/mysql-command-options.html).
	 *
	 * [--defaults]
	 * : Loads the environment's MySQL option files. Default behavior is to skip loading them to avoid failures due to misconfiguration.
	 *
	 * ## EXAMPLES
	 *
	 *     # Open MySQL console
	 *     $ wp db cli
	 *     mysql>
	 *
	 * @alias connect
	 */
	public function cli( $_, $assoc_args ) {

		$command = sprintf(
			'/usr/bin/env %s%s --no-auto-rehash',
			$this->get_mysql_command(),
			$this->get_defaults_flag_string( $assoc_args )
		);
		WP_CLI::debug( "Running shell command: {$command}", 'db' );

		if ( ! isset( $assoc_args['database'] ) ) {
			$assoc_args['database'] = DB_NAME;
		}

		WP_CLI::debug( 'Associative arguments: ' . json_encode( $assoc_args ), 'db' );
		self::run( $command, $assoc_args, false, true );
	}

	/**
	 * Executes a SQL query against the database.
	 *
	 * Executes an arbitrary SQL query using `DB_HOST`, `DB_NAME`, `DB_USER`
	 *  and `DB_PASSWORD` database credentials specified in wp-config.php.
	 *
	 * Use the `--skip-column-names` MySQL argument to exclude the headers
	 * from a SELECT query. Pipe the output to remove the ASCII table
	 * entirely.
	 *
	 * ## OPTIONS
	 *
	 * [<sql>]
	 * : A SQL query. If not passed, will try to read from STDIN.
	 *
	 * [--dbuser=<value>]
	 * : Username to pass to mysql. Defaults to DB_USER.
	 *
	 * [--dbpass=<value>]
	 * : Password to pass to mysql. Defaults to DB_PASSWORD.
	 *
	 * [--<field>=<value>]
	 * : Extra arguments to pass to mysql. [Refer to mysql docs](https://dev.mysql.com/doc/en/mysql-command-options.html).
	 *
	 * [--defaults]
	 * : Loads the environment's MySQL option files. Default behavior is to skip loading them to avoid failures due to misconfiguration.
	 *
	 * ## EXAMPLES
	 *
	 *     # Execute a query stored in a file
	 *     $ wp db query < debug.sql
	 *
	 *     # Query for a specific value in the database (pipe the result to remove the ASCII table borders)
	 *     $ wp db query 'SELECT option_value FROM wp_options WHERE option_name="home"' --skip-column-names
	 *     +---------------------+
	 *     | https://example.com |
	 *     +---------------------+
	 *
	 *     # Check all tables in the database
	 *     $ wp db query "CHECK TABLE $(wp db tables | paste -s -d, -);"
	 *     +---------------------------------------+-------+----------+----------+
	 *     | Table                                 | Op    | Msg_type | Msg_text |
	 *     +---------------------------------------+-------+----------+----------+
	 *     | wordpress_dbase.wp_users              | check | status   | OK       |
	 *     | wordpress_dbase.wp_usermeta           | check | status   | OK       |
	 *     | wordpress_dbase.wp_posts              | check | status   | OK       |
	 *     | wordpress_dbase.wp_comments           | check | status   | OK       |
	 *     | wordpress_dbase.wp_links              | check | status   | OK       |
	 *     | wordpress_dbase.wp_options            | check | status   | OK       |
	 *     | wordpress_dbase.wp_postmeta           | check | status   | OK       |
	 *     | wordpress_dbase.wp_terms              | check | status   | OK       |
	 *     | wordpress_dbase.wp_term_taxonomy      | check | status   | OK       |
	 *     | wordpress_dbase.wp_term_relationships | check | status   | OK       |
	 *     | wordpress_dbase.wp_termmeta           | check | status   | OK       |
	 *     | wordpress_dbase.wp_commentmeta        | check | status   | OK       |
	 *     +---------------------------------------+-------+----------+----------+
	 *
	 *     # Pass extra arguments through to MySQL
	 *     $ wp db query 'SELECT * FROM wp_options WHERE option_name="home"' --skip-column-names
	 *     +---+------+------------------------------+-----+
	 *     | 2 | home | http://wordpress-develop.dev | yes |
	 *     +---+------+------------------------------+-----+
	 *
	 * ## MULTISITE USAGE
	 *
	 * Please note that the global `--url` parameter will have no effect on this command.
	 * In order to query for data in a site other than your primary site,
	 * you will need to manually modify the table names to use the prefix that includes the site's ID.
	 *
	 * For example, to get the `home` option for your second site, modify the example above like so:
	 *
	 *     $ wp db query 'SELECT option_value FROM wp_2_options WHERE option_name="home"' --skip-column-names
	 *     +----------------------+
	 *     | https://example2.com |
	 *     +----------------------+
	 *
	 * To confirm the ID for the site you want to query, you can use the `wp site list` command:
	 *
	 *     # wp site list --fields=blog_id,url
	 *     +---------+-----------------------+
	 *     | blog_id | url                   |
	 *     +---------+-----------------------+
	 *     | 1       | https://example1.com/ |
	 *     | 2       | https://example2.com/ |
	 *     +---------+-----------------------+
	 */
	public function query( $args, $assoc_args ) {

		// Preserve the original defaults flag value before get_defaults_flag_string modifies $assoc_args.
		$original_assoc_args_for_sql_mode = $assoc_args;

		$command = sprintf(
			'/usr/bin/env %s%s --no-auto-rehash',
			$this->get_mysql_command(),
			$this->get_defaults_flag_string( $assoc_args )
		);
		WP_CLI::debug( "Running shell command: {$command}", 'db' );

		$assoc_args['database'] = DB_NAME;

		// The query might come from STDIN.
		if ( ! empty( $args ) ) {
			$assoc_args['execute'] = $args[0];
		}

		if ( isset( $assoc_args['execute'] ) ) {
			// Ensure that the SQL mode is compatible with WPDB.
			$assoc_args['execute'] = $this->get_sql_mode_query( $original_assoc_args_for_sql_mode ) . $assoc_args['execute'];
		}

		$is_row_modifying_query = isset( $assoc_args['execute'] ) && preg_match( '/\b(UPDATE|DELETE|INSERT|REPLACE|LOAD DATA)\b/i', $assoc_args['execute'] );

		if ( $is_row_modifying_query ) {
			$assoc_args['execute'] .= '; SELECT ROW_COUNT();';
		}

		WP_CLI::debug( 'Associative arguments: ' . json_encode( $assoc_args ), 'db' );

		if ( $is_row_modifying_query ) {
			list( $stdout, $stderr, $exit_code ) = self::run( $command, $assoc_args, false );
			$output_lines                        = explode( "\n", trim( $stdout ) );
			$affected_rows                       = (int) trim( end( $output_lines ) );
			if ( $exit_code ) {
				WP_CLI::error( "Query failed: {$stderr}" );
			}
			WP_CLI::success( "Query succeeded. Rows affected: {$affected_rows}" );
		} else {
			self::run( $command, $assoc_args );
		}
	}

	/**
	 * Exports the database to a file or to STDOUT.
	 *
	 * Runs `mysqldump` utility using `DB_HOST`, `DB_NAME`, `DB_USER` and
	 * `DB_PASSWORD` database credentials specified in wp-config.php. Accepts any valid `mysqldump` flags.
	 *
	 * ## OPTIONS
	 *
	 * [<file>]
	 * : The name of the SQL file to export. If '-', then outputs to STDOUT. If
	 * omitted, it will be '{dbname}-{Y-m-d}-{random-hash}.sql'.
	 *
	 * [--dbuser=<value>]
	 * : Username to pass to mysqldump. Defaults to DB_USER.
	 *
	 * [--dbpass=<value>]
	 * : Password to pass to mysqldump. Defaults to DB_PASSWORD.
	 *
	 * [--<field>=<value>]
	 * : Extra arguments to pass to mysqldump. [Refer to mysqldump docs](https://dev.mysql.com/doc/en/mysqldump.html#mysqldump-option-summary).
	 *
	 * [--tables=<tables>]
	 * : The comma separated list of specific tables to export. Excluding this parameter will export all tables in the database.
	 *
	 * [--exclude_tables=<tables>]
	 * : The comma separated list of specific tables that should be skipped from exporting. Excluding this parameter will export all tables in the database.
	 *
	 * [--include-tablespaces]
	 * : Skips adding the default --no-tablespaces option to mysqldump.
	 *
	 * [--porcelain]
	 * : Output filename for the exported database.
	 *
	 * [--add-drop-table]
	 * : Include a `DROP TABLE IF EXISTS` statement before each `CREATE TABLE` statement.
	 *
	 * [--defaults]
	 * : Loads the environment's MySQL option files. Default behavior is to skip loading them to avoid failures due to misconfiguration.
	 *
	 * ## EXAMPLES
	 *
	 *     # Export database with drop query included
	 *     $ wp db export --add-drop-table
	 *     Success: Exported to 'wordpress_dbase-db72bb5.sql'.
	 *
	 *     # Export certain tables
	 *     $ wp db export --tables=wp_options,wp_users
	 *     Success: Exported to 'wordpress_dbase-db72bb5.sql'.
	 *
	 *     # Export all tables matching a wildcard
	 *     $ wp db export --tables=$(wp db tables 'wp_user*' --format=csv)
	 *     Success: Exported to 'wordpress_dbase-db72bb5.sql'.
	 *
	 *     # Export all tables matching prefix
	 *     $ wp db export --tables=$(wp db tables --all-tables-with-prefix --format=csv)
	 *     Success: Exported to 'wordpress_dbase-db72bb5.sql'.
	 *
	 *     # Export certain posts without create table statements
	 *     $ wp db export --no-create-info=true --tables=wp_posts --where="ID in (100,101,102)"
	 *     Success: Exported to 'wordpress_dbase-db72bb5.sql'.
	 *
	 *     # Export relating meta for certain posts without create table statements
	 *     $ wp db export --no-create-info=true --tables=wp_postmeta --where="post_id in (100,101,102)"
	 *     Success: Exported to 'wordpress_dbase-db72bb5.sql'.
	 *
	 *     # Skip certain tables from the exported database
	 *     $ wp db export --exclude_tables=wp_options,wp_users
	 *     Success: Exported to 'wordpress_dbase-db72bb5.sql'.
	 *
	 *     # Skip all tables matching a wildcard from the exported database
	 *     $ wp db export --exclude_tables=$(wp db tables 'wp_user*' --format=csv)
	 *     Success: Exported to 'wordpress_dbase-db72bb5.sql'.
	 *
	 *     # Skip all tables matching prefix from the exported database
	 *     $ wp db export --exclude_tables=$(wp db tables --all-tables-with-prefix --format=csv)
	 *     Success: Exported to 'wordpress_dbase-db72bb5.sql'.
	 *
	 *     # Export database to STDOUT.
	 *     $ wp db export -
	 *     -- MySQL dump 10.13  Distrib 5.7.19, for osx10.12 (x86_64)
	 *     --
	 *     -- Host: localhost    Database: wpdev
	 *     -- ------------------------------------------------------
	 *     -- Server version    5.7.19
	 *     ...
	 *
	 * @alias dump
	 */
	public function export( $args, $assoc_args ) {
		if ( ! empty( $args[0] ) ) {
			$result_file = $args[0];
		} else {
			// phpcs:ignore WordPress.WP.AlternativeFunctions.rand_mt_rand -- WordPress is not loaded.
			$hash        = substr( md5( (string) mt_rand() ), 0, 7 );
			$result_file = sprintf( '%s-%s-%s.sql', DB_NAME, date( 'Y-m-d' ), $hash ); // phpcs:ignore WordPress.DateTime.RestrictedFunctions.date_date

		}
		$stdout    = ( '-' === $result_file );
		$porcelain = Utils\get_flag_value( $assoc_args, 'porcelain' );

		// Bail if both porcelain and STDOUT are set.
		if ( $stdout && $porcelain ) {
			WP_CLI::error( 'Porcelain is not allowed when output mode is STDOUT.' );
		}

		if ( ! $stdout ) {
			$assoc_args['result-file'] = $result_file;
		}

		$mysqldump_binary = Utils\force_env_on_nix_systems( Utils\get_sql_dump_command() );

		$support_column_statistics = exec( $mysqldump_binary . ' --help | grep "column-statistics"' );

		/*
		 * In case that `--default-character-set` is not given and `DB_CHARSET` is `utf8`,
		 * we try to deduce what the actual character set for the posts table of the
		 * current database is and use `utf8mb4` as a `default-character-set` if that
		 * seems like the safer default, to ensure emojis are encoded correctly.
		 */
		if (
			! isset( $assoc_args['default-character-set'] )
			&&
			( defined( 'DB_CHARSET' ) && self::ENCODING_UTF8 === constant( 'DB_CHARSET' ) )
			&&
			self::ENCODING_UTF8MB4 === $this->get_posts_table_charset( $assoc_args )
		) {
			WP_CLI::debug( 'Setting missing default character set to ' . self::ENCODING_UTF8MB4, 'db' );
			$assoc_args['default-character-set'] = self::ENCODING_UTF8MB4;
		}

		$initial_command = sprintf( "{$mysqldump_binary}%s ", $this->get_defaults_flag_string( $assoc_args ) );
		WP_CLI::debug( "Running initial shell command: {$initial_command}", 'db' );

		$default_arguments = [ '%s' ];

		if ( $support_column_statistics ) {
			$default_arguments[] = '--skip-column-statistics';
		}

		if ( ! Utils\get_flag_value( $assoc_args, 'include-tablespaces', false ) ) {
			$default_arguments[] = '--no-tablespaces';
		}

		$command = $initial_command . implode( ' ', $default_arguments );

		$command_esc_args = [ DB_NAME ];

		if ( isset( $assoc_args['tables'] ) ) {
			$tables = explode( ',', trim( $assoc_args['tables'], ',' ) );
			unset( $assoc_args['tables'] );
			$command .= ' --tables';
			foreach ( $tables as $table ) {
				$command           .= ' %s';
				$command_esc_args[] = trim( $table );
			}
		}

		$exclude_tables = Utils\get_flag_value( $assoc_args, 'exclude_tables' );
		if ( isset( $exclude_tables ) ) {
			$tables = explode( ',', trim( $assoc_args['exclude_tables'], ',' ) );
			unset( $assoc_args['exclude_tables'] );
			foreach ( $tables as $table ) {
				$command           .= ' --ignore-table';
				$command           .= ' %s';
				$command_esc_args[] = trim( DB_NAME . '.' . $table );
			}
		}

		$escaped_command = Utils\esc_cmd( $command, ...$command_esc_args );

		// Remove parameters not needed for SQL run.
		unset( $assoc_args['porcelain'] );

		WP_CLI::debug( 'Associative arguments: ' . json_encode( $assoc_args ), 'db' );
		self::run( $escaped_command, $assoc_args );

		if ( $porcelain ) {
			WP_CLI::line( $result_file );
		} elseif ( ! $stdout ) {
			WP_CLI::success( sprintf( "Exported to '%s'.", $result_file ) );
		}
	}

	/**
	 * Get the current character set of the posts table.
	 *
	 * @param array $assoc_args Associative arguments.
	 * @return string Posts table character set.
	 */
	private function get_posts_table_charset( $assoc_args ) {
		$query = 'SELECT CCSA.character_set_name '
				. 'FROM information_schema.`TABLES` T, '
				. 'information_schema.`COLLATION_CHARACTER_SET_APPLICABILITY` CCSA '
				. 'WHERE CCSA.collation_name = T.table_collation '
				. "AND T.table_schema = '" . DB_NAME . "' "
				. "AND T.table_name LIKE '%\_posts';";

		list( $stdout, $stderr, $exit_code ) = self::run(
			sprintf(
				'%s%s --no-auto-rehash --batch --skip-column-names',
				$this->get_mysql_command(),
				$this->get_defaults_flag_string( $assoc_args )
			),
			[ 'execute' => $query ],
			false
		);

		if ( $exit_code ) {
			WP_CLI::warning(
				'Failed to get current character set of the posts table.'
				. ( ! empty( $stderr ) ? " Reason: {$stderr}" : '' )
			);

			return self::ENCODING_UTF8MB4;
		}

		$stdout = trim( $stdout );

		WP_CLI::debug( "Detected character set of the posts table: {$stdout}.", 'db' );

		return $stdout;
	}

	/**
	 * Imports a database from a file or from STDIN.
	 *
	 * Runs SQL queries using `DB_HOST`, `DB_NAME`, `DB_USER` and
	 * `DB_PASSWORD` database credentials specified in wp-config.php. This
	 * does not create database by itself and only performs whatever tasks are
	 * defined in the SQL.
	 *
	 * ## OPTIONS
	 *
	 * [<file>]
	 * : The name of the SQL file to import. If '-', then reads from STDIN. If omitted, it will look for '{dbname}.sql'.
	 *
	 * [--dbuser=<value>]
	 * : Username to pass to mysql. Defaults to DB_USER.
	 *
	 * [--dbpass=<value>]
	 * : Password to pass to mysql. Defaults to DB_PASSWORD.
	 *
	 * [--<field>=<value>]
	 * : Extra arguments to pass to mysql. [Refer to mysql binary docs](https://dev.mysql.com/doc/refman/8.0/en/mysql-command-options.html).
	 *
	 * [--skip-optimization]
	 * : When using an SQL file, do not include speed optimization such as disabling auto-commit and key checks.
	 *
	 * [--defaults]
	 * : Loads the environment's MySQL option files. Default behavior is to skip loading them to avoid failures due to misconfiguration.
	 *
	 * ## EXAMPLES
	 *
	 *     # Import MySQL from a file.
	 *     $ wp db import wordpress_dbase.sql
	 *     Success: Imported from 'wordpress_dbase.sql'.
	 */
	public function import( $args, $assoc_args ) {
		if ( ! empty( $args[0] ) ) {
			$result_file = $args[0];
		} else {
			$result_file = sprintf( '%s.sql', DB_NAME );
		}

		// Preserve the original defaults flag value before get_defaults_flag_string modifies $assoc_args.
		$original_assoc_args_for_sql_mode = $assoc_args;

		// Process options to MySQL.
		$mysql_args = array_merge(
			[ 'database' => DB_NAME ],
			self::get_dbuser_dbpass_args( $assoc_args ),
			self::get_mysql_args( $assoc_args )
		);

		if ( '-' !== $result_file ) {
			if ( ! is_readable( $result_file ) ) {
				WP_CLI::error( sprintf( 'Import file missing or not readable: %s', $result_file ) );
			}

			$query = Utils\get_flag_value( $assoc_args, 'skip-optimization' )
				? 'SOURCE %s;'
				: 'SET autocommit = 0; SET unique_checks = 0; SET foreign_key_checks = 0; SOURCE %s; COMMIT;';

			$query = $this->get_sql_mode_query( $original_assoc_args_for_sql_mode ) . $query;

			$mysql_args['execute'] = sprintf( $query, $result_file );
		} else {
			$result_file = 'STDIN';
		}

		$command = sprintf(
			'/usr/bin/env %s%s --no-auto-rehash',
			$this->get_mysql_command(),
			$this->get_defaults_flag_string( $assoc_args )
		);
		WP_CLI::debug( "Running shell command: {$command}", 'db' );
		WP_CLI::debug( 'Associative arguments: ' . json_encode( $assoc_args ), 'db' );

		self::run( $command, $mysql_args );

		WP_CLI::success( sprintf( "Imported from '%s'.", $result_file ) );
	}

	/**
	 * Lists the database tables.
	 *
	 * Defaults to all tables registered to the $wpdb database handler.
	 *
	 * ## OPTIONS
	 *
	 * [<table>...]
	 * : List tables based on wildcard search, e.g. 'wp_*_options' or 'wp_post?'.
	 *
	 * [--scope=<scope>]
	 * : Can be all, global, ms_global, blog, or old tables. Defaults to all.
	 *
	 * [--network]
	 * : List all the tables in a multisite install.
	 *
	 * [--all-tables-with-prefix]
	 * : List all tables that match the table prefix even if not registered on $wpdb. Overrides --network.
	 *
	 * [--all-tables]
	 * : List all tables in the database, regardless of the prefix, and even if not registered on $wpdb. Overrides --all-tables-with-prefix.
	 *
	 * [--format=<format>]
	 * : Render output in a particular format.
	 * ---
	 * default: list
	 * options:
	 *   - list
	 *   - csv
	 * ---
	 *
	 * ## EXAMPLES
	 *
	 *     # List tables for a single site, without shared tables like 'wp_users'
	 *     $ wp db tables --scope=blog --url=sub.example.com
	 *     wp_3_posts
	 *     wp_3_comments
	 *     wp_3_options
	 *     wp_3_postmeta
	 *     wp_3_terms
	 *     wp_3_term_taxonomy
	 *     wp_3_term_relationships
	 *     wp_3_termmeta
	 *     wp_3_commentmeta
	 *
	 *     # Export only tables for a single site
	 *     $ wp db export --tables=$(wp db tables --url=sub.example.com --format=csv)
	 *     Success: Exported to wordpress_dbase.sql
	 *
	 * @when after_wp_load
	 *
	 * @param array<string> $args Positional arguments.
	 * @param array{scope?: string, network?: bool, 'all-tables-with-prefix'?: bool, 'all-tables'?: bool, format: string} $assoc_args Associative arguments.
	 */
	public function tables( $args, $assoc_args ) {

		$format = Utils\get_flag_value( $assoc_args, 'format' );
		unset( $assoc_args['format'] );

		if ( empty( $args ) && empty( $assoc_args ) ) {
			$assoc_args['scope'] = 'all';
		}

		$tables = Utils\wp_get_table_names( $args, $assoc_args );

		if ( 'csv' === $format ) {
			WP_CLI::line( implode( ',', $tables ) );
		} else {
			foreach ( $tables as $table ) {
				WP_CLI::line( $table );
			}
		}
	}

	/**
	 * Displays the database name and size.
	 *
	 * Display the database name and size for `DB_NAME` specified in wp-config.php.
	 * The size defaults to a human-readable number.
	 *
	 * Available size formats include:
	 * * b (bytes)
	 * * kb (kilobytes)
	 * * mb (megabytes)
	 * * gb (gigabytes)
	 * * tb (terabytes)
	 * * B   (ISO Byte setting, with no conversion)
	 * * KB  (ISO Kilobyte setting, with 1 KB  = 1,000 B)
	 * * KiB (ISO Kibibyte setting, with 1 KiB = 1,024 B)
	 * * MB  (ISO Megabyte setting, with 1 MB  = 1,000 KB)
	 * * MiB (ISO Mebibyte setting, with 1 MiB = 1,024 KiB)
	 * * GB  (ISO Gigabyte setting, with 1 GB  = 1,000 MB)
	 * * GiB (ISO Gibibyte setting, with 1 GiB = 1,024 MiB)
	 * * TB  (ISO Terabyte setting, with 1 TB  = 1,000 GB)
	 * * TiB (ISO Tebibyte setting, with 1 TiB = 1,024 GiB)
	 *
	 * ## OPTIONS
	 *
	 * [--size_format=<format>]
	 * : Display the database size only, as a bare number.
	 * ---
	 * options:
	 *   - b
	 *   - kb
	 *   - mb
	 *   - gb
	 *   - tb
	 *   - B
	 *   - KB
	 *   - KiB
	 *   - MB
	 *   - MiB
	 *   - GB
	 *   - GiB
	 *   - TB
	 *   - TiB
	 * ---
	 *
	 * [--tables]
	 * : Display each table name and size instead of the database size.
	 *
	 * [--human-readable]
	 * : Display database sizes in human readable formats.
	 *
	 * [--format=<format>]
	 * : Render output in a particular format.
	 * ---
	 * options:
	 *   - table
	 *   - csv
	 *   - json
	 *   - yaml
	 * ---
	 *
	 * [--scope=<scope>]
	 * : Can be all, global, ms_global, blog, or old tables. Defaults to all.
	 *
	 * [--network]
	 * : List all the tables in a multisite install.
	 *
	 * [--decimals=<decimals>]
	 * : Number of digits after decimal point. Defaults to 0.
	 *
	 * [--all-tables-with-prefix]
	 * : List all tables that match the table prefix even if not registered on $wpdb. Overrides --network.
	 *
	 * [--all-tables]
	 * : List all tables in the database, regardless of the prefix, and even if not registered on $wpdb. Overrides --all-tables-with-prefix.
	 *
	 * [--order=<order>]
	 * : Ascending or Descending order.
	 * ---
	 * default: asc
	 * options:
	 *   - asc
	 *   - desc
	 * ---
	 *
	 * [--orderby=<orderby>]
	 * : Order by fields.
	 * ---
	 * default: name
	 * options:
	 *   - name
	 *   - size
	 * ---
	 *
	 * ## EXAMPLES
	 *
	 *     $ wp db size
	 *     +-------------------+------+
	 *     | Name              | Size |
	 *     +-------------------+------+
	 *     | wordpress_default | 6 MB |
	 *     +-------------------+------+
	 *
	 *     $ wp db size --tables
	 *     +-----------------------+-------+
	 *     | Name                  | Size  |
	 *     +-----------------------+-------+
	 *     | wp_users              | 64 KB |
	 *     | wp_usermeta           | 48 KB |
	 *     | wp_posts              | 80 KB |
	 *     | wp_comments           | 96 KB |
	 *     | wp_links              | 32 KB |
	 *     | wp_options            | 32 KB |
	 *     | wp_postmeta           | 48 KB |
	 *     | wp_terms              | 48 KB |
	 *     | wp_term_taxonomy      | 48 KB |
	 *     | wp_term_relationships | 32 KB |
	 *     | wp_termmeta           | 48 KB |
	 *     | wp_commentmeta        | 48 KB |
	 *     +-----------------------+-------+
	 *
	 *     $ wp db size --size_format=b
	 *     5865472
	 *
	 *     $ wp db size --size_format=kb
	 *     5728
	 *
	 *     $ wp db size --size_format=mb
	 *     6
	 *
	 * @when after_wp_load
	 *
	 * @param array $args Positional arguments. Unused.
	 * @param array{size_format?: string, tables?: bool, 'human-readable'?: bool, format?: string, scope?: string, network?: bool, decimals?: string, 'all-tables-with-prefix'?: bool, 'all-tables'?: bool, order: string, orderby: string} $assoc_args Associative arguments.
	 */
	public function size( $args, $assoc_args ) {
		global $wpdb;

		$format                 = Utils\get_flag_value( $assoc_args, 'format' );
		$size_format            = Utils\get_flag_value( $assoc_args, 'size_format' );
		$human_readable         = Utils\get_flag_value( $assoc_args, 'human-readable', false );
		$tables                 = Utils\get_flag_value( $assoc_args, 'tables' );
		$tables                 = ! empty( $tables );
		$all_tables             = Utils\get_flag_value( $assoc_args, 'all-tables' );
		$all_tables_with_prefix = Utils\get_flag_value( $assoc_args, 'all-tables-with-prefix' );
		$order                  = Utils\get_flag_value( $assoc_args, 'order', 'asc' );
		$orderby                = Utils\get_flag_value( $assoc_args, 'orderby', null );

		if ( ! is_null( $size_format ) && $human_readable ) {
			WP_CLI::error( 'Cannot use --size_format and --human-readable arguments at the same time.' );
		}

		unset( $assoc_args['format'] );
		unset( $assoc_args['size_format'] );
		unset( $assoc_args['human-readable'] );
		unset( $assoc_args['tables'] );

		if ( empty( $args ) && empty( $assoc_args ) ) {
			$assoc_args['scope'] = 'all';
		}

		// Build rows for the formatter.
		$rows   = [];
		$fields = [ 'Name', 'Size' ];

		$default_unit = ( empty( $size_format ) && ! $human_readable ) ? ' B' : '';

		if ( $tables || $all_tables || $all_tables_with_prefix ) {

			// Add all of the table sizes.
			foreach ( Utils\wp_get_table_names( $args, $assoc_args ) as $table_name ) {

				// Get the table size.
				$table_bytes = $wpdb->get_var(
					$wpdb->prepare(
						'SELECT SUM(data_length + index_length) FROM information_schema.TABLES where table_schema = %s and Table_Name = %s GROUP BY Table_Name LIMIT 1',
						DB_NAME,
						$table_name
					)
				);

				// Add the table size to the list.
				$rows[] = [
					'Name'  => $table_name,
					'Size'  => strtoupper( $table_bytes ) . $default_unit,
					'Bytes' => strtoupper( $table_bytes ),
				];
			}
		} else {

			// Get the database size.
			$db_bytes = $wpdb->get_var(
				$wpdb->prepare(
					'SELECT SUM(data_length + index_length) FROM information_schema.TABLES where table_schema = %s GROUP BY table_schema;',
					DB_NAME
				)
			);

			// Add the database size to the list.
			$rows[] = [
				'Name'  => DB_NAME,
				'Size'  => strtoupper( $db_bytes ) . $default_unit,
				'Bytes' => strtoupper( $db_bytes ),
			];
		}

		$size_format_display = '';

		if ( ! empty( $size_format ) || $human_readable ) {
			foreach ( $rows as $index => $row ) {
				// phpcs:disable WordPress.NamingConventions.PrefixAllGlobals.NonPrefixedConstantFound -- Backfilling WP native constants.
				if ( ! defined( 'KB_IN_BYTES' ) ) {
					define( 'KB_IN_BYTES', 1024 );
				}
				if ( ! defined( 'MB_IN_BYTES' ) ) {
					define( 'MB_IN_BYTES', 1024 * KB_IN_BYTES );
				}
				if ( ! defined( 'GB_IN_BYTES' ) ) {
					define( 'GB_IN_BYTES', 1024 * MB_IN_BYTES );
				}
				if ( ! defined( 'TB_IN_BYTES' ) ) {
					define( 'TB_IN_BYTES', 1024 * GB_IN_BYTES );
				}
				// phpcs:enable

				if ( $human_readable ) {
					$size_key = floor( log( (float) $row['Size'] ) / log( 1000 ) );
					$sizes    = [ 'B', 'KB', 'MB', 'GB', 'TB' ];

					$size_format = isset( $sizes[ $size_key ] ) ? $sizes[ $size_key ] : $sizes[0];
				}

				// Display the database size as a number.
				switch ( $size_format ) {
					case 'TB':
						$divisor = pow( 1000, 4 );
						break;

					case 'GB':
						$divisor = pow( 1000, 3 );
						break;

					case 'MB':
						$divisor = pow( 1000, 2 );
						break;

					case 'KB':
						$divisor = 1000;
						break;

					case 'tb':
					case 'TiB':
						$divisor = TB_IN_BYTES;
						break;

					case 'gb':
					case 'GiB':
						$divisor = GB_IN_BYTES;
						break;

					case 'mb':
					case 'MiB':
						$divisor = MB_IN_BYTES;
						break;

					case 'kb':
					case 'KiB':
						$divisor = KB_IN_BYTES;
						break;

					case 'b':
					case 'B':
					default:
						$divisor = 1;
						break;
				}
					$size_format_display = preg_replace( '/IB$/u', 'iB', strtoupper( $size_format ) );

					$decimals               = (int) Utils\get_flag_value( $assoc_args, 'decimals', 0 );
					$rows[ $index ]['Size'] = round( (int) $row['Bytes'] / $divisor, $decimals ) . ' ' . $size_format_display;
			}
		}

		if ( ! empty( $size_format ) && ! $tables && ! $format && ! $human_readable && true !== $all_tables && true !== $all_tables_with_prefix ) {
			WP_CLI::line( str_replace( " {$size_format_display}", '', $rows[0]['Size'] ) );
		} else {

			// Sort the rows by user input
			if ( $orderby ) {
				usort(
					$rows,
					function ( $a, $b ) use ( $order, $orderby ) {

						$orderby_array          = 'asc' === $order ? array( $a, $b ) : array( $b, $a );
						list( $first, $second ) = $orderby_array;

						if ( 'size' === $orderby ) {
							return $first['Bytes'] <=> $second['Bytes'];
						}

						return strcmp( $first['Name'], $second['Name'] );
					}
				);
			}

			// Display the rows.
			$args = [
				'format' => $format,
			];

			$formatter = new Formatter( $args, $fields );
			$formatter->display_items( $rows );
		}
	}

	/**
	 * Displays the database table prefix.
	 *
	 * Display the database table prefix, as defined by the database handler's interpretation of the current site.
	 *
	 * ## EXAMPLES
	 *
	 *     $ wp db prefix
	 *     wp_
	 *
	 * @when after_wp_load
	 */
	public function prefix() {
		global $wpdb;

		WP_CLI::log( $wpdb->prefix );
	}

	/**
	 * Finds a string in the database.
	 *
	 * Searches through all of the text columns in a selection of database tables for a given string, Outputs colorized references to the string.
	 *
	 * Defaults to searching through all tables registered to $wpdb. On multisite, this default is limited to the tables for the current site.
	 *
	 * ## OPTIONS
	 *
	 * <search>
	 * : String to search for. The search is case-insensitive by default.
	 *
	 * [<tables>...]
	 * : One or more tables to search through for the string.
	 *
	 * [--network]
	 * : Search through all the tables registered to $wpdb in a multisite install.
	 *
	 * [--all-tables-with-prefix]
	 * : Search through all tables that match the registered table prefix, even if not registered on $wpdb. On one hand, sometimes plugins use tables without registering them to $wpdb. On another hand, this could return tables you don't expect. Overrides --network.
	 *
	 * [--all-tables]
	 * : Search through ALL tables in the database, regardless of the prefix, and even if not registered on $wpdb. Overrides --network and --all-tables-with-prefix.
	 *
	 * [--before_context=<num>]
	 * : Number of characters to display before the match.
	 * ---
	 * default: 40
	 * ---
	 *
	 * [--after_context=<num>]
	 * : Number of characters to display after the match.
	 * ---
	 * default: 40
	 * ---
	 *
	 * [--regex]
	 * : Runs the search as a regular expression (without delimiters). The search becomes case-sensitive (i.e. no PCRE flags are added). Delimiters must be escaped if they occur in the expression. Because the search is run on individual columns, you can use the `^` and `$` tokens to mark the start and end of a match, respectively.
	 *
	 * [--regex-flags=<regex-flags>]
	 * : Pass PCRE modifiers to the regex search (e.g. 'i' for case-insensitivity).
	 *
	 * [--regex-delimiter=<regex-delimiter>]
	 * : The delimiter to use for the regex. It must be escaped if it appears in the search string. The default value is the result of `chr(1)`.
	 *
	 * [--table_column_once]
	 * : Output the 'table:column' line once before all matching row lines in the table column rather than before each matching row.
	 *
	 * [--one_line]
	 * : Place the 'table:column' output on the same line as the row id and match ('table:column:id:match'). Overrides --table_column_once.
	 *
	 * [--matches_only]
	 * : Only output the string matches (including context). No 'table:column's or row ids are outputted.
	 *
	 * [--stats]
	 * : Output stats on the number of matches found, time taken, tables/columns/rows searched, tables skipped.
	 *
	 * [--table_column_color=<color_code>]
	 * : Percent color code to use for the 'table:column' output. For a list of available percent color codes, see below. Default '%G' (bright green).
	 *
	 * [--id_color=<color_code>]
	 * : Percent color code to use for the row id output. For a list of available percent color codes, see below. Default '%Y' (bright yellow).
	 *
	 * [--match_color=<color_code>]
	 * : Percent color code to use for the match (unless both before and after context are 0, when no color code is used). For a list of available percent color codes, see below. Default '%3%k' (black on a mustard background).
	 *
	 * [--fields=<fields>]
	 * : Get a specific subset of the fields.
	 *
	 * [--format=<format>]
	 * : Render output in a particular format.
	 * ---
	 * options:
	 *   - table
	 *   - csv
	 *   - json
	 *   - yaml
	 *   - ids
	 *   - count
	 * ---
	 *
	 * The percent color codes available are:
	 *
	 * | Code | Color
	 * | ---- | -----
	 * |  %y  | Yellow (dark) (mustard)
	 * |  %g  | Green (dark)
	 * |  %b  | Blue (dark)
	 * |  %r  | Red (dark)
	 * |  %m  | Magenta (dark)
	 * |  %c  | Cyan (dark)
	 * |  %w  | White (dark) (light gray)
	 * |  %k  | Black
	 * |  %Y  | Yellow (bright)
	 * |  %G  | Green (bright)
	 * |  %B  | Blue (bright)
	 * |  %R  | Red (bright)
	 * |  %M  | Magenta (bright)
	 * |  %C  | Cyan (bright)
	 * |  %W  | White
	 * |  %K  | Black (bright) (dark gray)
	 * |  %3  | Yellow background (dark) (mustard)
	 * |  %2  | Green background (dark)
	 * |  %4  | Blue background (dark)
	 * |  %1  | Red background (dark)
	 * |  %5  | Magenta background (dark)
	 * |  %6  | Cyan background (dark)
	 * |  %7  | White background (dark) (light gray)
	 * |  %0  | Black background
	 * |  %8  | Reverse
	 * |  %U  | Underline
	 * |  %F  | Blink (unlikely to work)
	 *
	 * They can be concatenated. For instance, the default match color of black on a mustard (dark yellow) background `%3%k` can be made black on a bright yellow background with `%Y%0%8`.
	 *
	 * ## AVAILABLE FIELDS
	 *
	 * These fields will be displayed by default for each result:
	 *
	 * * table
	 * * column
	 * * match
	 * * primary_key_name
	 * * primary_key_value
	 *
	 * ## EXAMPLES
	 *
	 *     # Search through the database for the 'wordpress-develop' string
	 *     $ wp db search wordpress-develop
	 *     wp_options:option_value
	 *     1:http://wordpress-develop.dev
	 *     wp_options:option_value
	 *     1:https://example.com/foo
	 *         ...
	 *
	 *     # Search through a multisite database on the subsite 'foo' for the 'example.com' string
	 *     $ wp db search example.com --url=example.com/foo
	 *     wp_2_comments:comment_author_url
	 *     1:https://example.com/
	 *     wp_2_options:option_value
	 *         ...
	 *
	 *     # Search through the database for the 'https?://' regular expression, printing stats.
	 *     $ wp db search 'https?://' --regex --stats
	 *     wp_comments:comment_author_url
	 *     1:https://wordpress.org/
	 *         ...
	 *     Success: Found 99146 matches in 10.752s (10.559s searching). Searched 12 tables, 53 columns, 1358907 rows. 1 table skipped: wp_term_relationships.
	 *
	 *     # SQL search database table 'wp_options' where 'option_name' match 'foo'
	 *     wp db query 'SELECT * FROM wp_options WHERE option_name like "%foo%"' --skip-column-names
	 *     +----+--------------+--------------------------------+-----+
	 *     | 98 | foo_options  | a:1:{s:12:"_multiwidget";i:1;} | yes |
	 *     | 99 | foo_settings | a:0:{}                         | yes |
	 *     +----+--------------+--------------------------------+-----+
	 *
	 *     # SQL search and delete records from database table 'wp_options' where 'option_name' match 'foo'
	 *     wp db query "DELETE from wp_options where option_id in ($(wp db query "SELECT GROUP_CONCAT(option_id SEPARATOR ',') from wp_options where option_name like '%foo%';" --silent --skip-column-names))"
	 *
	 *     # Search for a string and print the result as a table
	 *     $ wp db search https://localhost:8889 --format=table --fields=table,column,match
	 *     +------------+--------------+-----------------------------+
	 *     | table      | column       | match                       |
	 *     +------------+--------------+-----------------------------+
	 *     | wp_options | option_value | https://localhost:8889      |
	 *     | wp_options | option_value | https://localhost:8889      |
	 *     | wp_posts   | guid         | https://localhost:8889/?p=1 |
	 *     | wp_users   | user_url     | https://localhost:8889      |
	 *     +------------+--------------+-----------------------------+
	 *
	 *     # Search for a string and get only the IDs (only works for a single table)
	 *     $ wp db search https://localhost:8889 wp_options --format=ids
	 *     1 2
	 *
	 * @when after_wp_load
	 */
	public function search( $args, $assoc_args ) {
		global $wpdb;

		$start_run_time = microtime( true );

		$search = array_shift( $args );

		$before_context = Utils\get_flag_value( $assoc_args, 'before_context', 40 );
		$before_context = '' === $before_context ? $before_context : (int) $before_context;

		$after_context = Utils\get_flag_value( $assoc_args, 'after_context', 40 );
		$after_context = '' === $after_context ? $after_context : (int) $after_context;

		$default_regex_delimiter = false;
		$regex_flags             = false;
		$regex_delimiter         = '';

		$regex = Utils\get_flag_value( $assoc_args, 'regex', false );
		if ( false !== $regex ) {
			$regex_flags             = Utils\get_flag_value( $assoc_args, 'regex-flags', false );
			$default_regex_delimiter = false;
			$regex_delimiter         = Utils\get_flag_value( $assoc_args, 'regex-delimiter', '' );
			if ( '' === $regex_delimiter ) {
				$regex_delimiter         = chr( 1 );
				$default_regex_delimiter = true;
			}
		}

		$colors = self::get_colors(
			$assoc_args,
			[
				'table_column' => '%G',
				'id'           => '%Y',
				'match'        => $before_context || $after_context ? '%3%k' : '',
			]
		);

		$table_column_once = Utils\get_flag_value( $assoc_args, 'table_column_once', false );
		$one_line          = Utils\get_flag_value( $assoc_args, 'one_line', false );
		$matches_only      = Utils\get_flag_value( $assoc_args, 'matches_only', false );
		$stats             = Utils\get_flag_value( $assoc_args, 'stats', false );
		$fields            = Utils\get_flag_value( $assoc_args, 'fields' );
		$format            = Utils\get_flag_value( $assoc_args, 'format' );

		$column_count = 0;
		$row_count    = 0;
		$match_count  = 0;
		$skipped      = [];

		if ( $regex ) {
			// Note the user must escape the delimiter in the search.
			$search_regex = $regex_delimiter . $search . $regex_delimiter;
			if ( $regex_flags ) {
				$search_regex .= $regex_flags;
			}
			// phpcs:ignore WordPress.PHP.NoSilencedErrors.Discouraged -- Unsure why this is needed, leaving in for now.
			if ( false === @preg_match( $search_regex, '' ) ) {
				if ( $default_regex_delimiter ) {
					$flags_msg = $regex_flags ? "flags '$regex_flags'" : 'no flags';
					$msg       = "The regex pattern '$search' with default delimiter 'chr(1)' and {$flags_msg} fails.";
				} else {
					$msg = "The regex '$search_regex' fails.";
				}
				WP_CLI::error( $msg );
			}
		} else {
			$search_regex    = '#' . preg_quote( $search, '#' ) . '#i';
			$esc_like_search = '%' . Utils\esc_like( $search ) . '%';
		}

		$encoding = false;
		if ( 0 === strpos( $wpdb->charset, self::ENCODING_UTF8 ) ) {
			$encoding = 'UTF-8';
		}

		$tables = Utils\wp_get_table_names( $args, $assoc_args );

		$search_results = [];

		$start_search_time = microtime( true );

		foreach ( $tables as $table ) {
			list( $primary_keys, $text_columns, $all_columns ) = self::get_columns( $table );
			if ( ! $all_columns ) {
				WP_CLI::error( "No such table '$table'." );
			}
			if ( ! $text_columns ) {
				if ( $stats ) {
					$skipped[] = $table;
					// Don't bother warning for term relationships (which is just 3 int columns).
				} elseif ( ! preg_match( '/_term_relationships$/', $table ) ) {
					WP_CLI::warning( $primary_keys ? "No text columns for table '$table' - skipped." : "No primary key or text columns for table '$table' - skipped." );
				}
				continue;
			}
			$table_sql     = self::esc_sql_ident( $table );
			$column_count += count( $text_columns );
			if ( ! $primary_keys ) {
				WP_CLI::warning( "No primary key for table '$table'. No row ids will be outputted." );
				$primary_key     = '';
				$primary_key_sql = '';
			} else {
				$primary_key     = array_shift( $primary_keys );
				$primary_key_sql = self::esc_sql_ident( $primary_key ) . ', ';
			}

			foreach ( $text_columns as $column ) {
				$column_sql = self::esc_sql_ident( $column );
				if ( $regex ) {
					// phpcs:ignore WordPress.DB.PreparedSQL.InterpolatedNotPrepared -- Escaped through esc_sql_ident/esc_like.
					$results = $wpdb->get_results( "SELECT {$primary_key_sql}{$column_sql} FROM {$table_sql}" );
				} else {
					// phpcs:ignore WordPress.DB.PreparedSQL.InterpolatedNotPrepared -- Escaped through esc_sql_ident/esc_like.
					$results = $wpdb->get_results( $wpdb->prepare( "SELECT {$primary_key_sql}{$column_sql} FROM {$table_sql} WHERE {$column_sql} LIKE %s;", $esc_like_search ) );
				}
				if ( $results ) {
					$row_count                  += count( $results );
					$table_column_val            = $colors['table_column'][0] . "{$table}:{$column}" . $colors['table_column'][1];
					$outputted_table_column_once = false;
					foreach ( $results as $result ) {
						$col_val = $result->$column;
						if ( preg_match_all( $search_regex, $col_val, $matches, PREG_OFFSET_CAPTURE ) ) {
							if ( ! $format && ! $matches_only && ( ! $table_column_once || ! $outputted_table_column_once ) && ! $one_line ) {
								WP_CLI::log( $table_column_val );
								$outputted_table_column_once = true;
							}
							$pk_val = $primary_key ? ( $colors['id'][0] . $result->$primary_key . $colors['id'][1] . ':' ) : '';

							$bits         = [];
							$col_encoding = $encoding;
							if ( ! $col_encoding && ( $before_context || $after_context ) && function_exists( 'mb_detect_encoding' ) ) {
								$col_encoding = mb_detect_encoding( $col_val, null, true /*strict*/ );
							}
							$append_next = false;
							$last_offset = 0;
							$match_cnt   = count( $matches[0] );
							for ( $i = 0; $i < $match_cnt; $i++ ) {
								$match           = $matches[0][ $i ][0];
								$offset          = $matches[0][ $i ][1];
								$log             = $colors['match'][0] . $match . $colors['match'][1];
								$before          = '';
								$after           = '';
								$after_shortened = false;

								// Offsets are in bytes, so need to use `strlen()` and `substr()` before using `safe_substr()`.
								if ( $before_context && $offset && ! $append_next ) {
									$before = \cli\safe_substr( substr( $col_val, $last_offset, $offset - $last_offset ), -$before_context, null /*length*/, false /*is_width*/, $col_encoding );
								}
								if ( $after_context ) {
									$end_offset = $offset + strlen( $match );
									$after      = (string) \cli\safe_substr( substr( $col_val, $end_offset ), 0, $after_context, false /*is_width*/, $col_encoding );
									// To lessen context duplication in output, shorten the after context if it overlaps with the next match.
									if ( $i + 1 < $match_cnt && $end_offset + strlen( $after ) > $matches[0][ $i + 1 ][1] ) {
										$after           = substr( $after, 0, $matches[0][ $i + 1 ][1] - $end_offset );
										$after_shortened = true;
										// On the next iteration, will append with no before context.
									}
								}
								if ( $append_next ) {
									$cnt               = count( $bits );
									$bits[ $cnt - 1 ] .= $log . $after;
								} else {
									$bits[] = $before . $log . $after;
								}
								$append_next = $after_shortened;
								$last_offset = $offset;
							}
							$match_count += $match_cnt;
							$col_val      = implode( ' [...] ', $bits );

							if ( $format ) {
								$search_results[] = [
									'table'             => $table,
									'column'            => $column,
									// Remove the colors for the format output.
									'match'             => str_replace(
										[ $colors['match'][0], $colors['match'][1] ],
										[ '','' ],
										$col_val
									),
									'primary_key_name'  => $primary_key,
									'primary_key_value' => $result->$primary_key,
								];
							} else {
								WP_CLI::log( $matches_only ? $col_val : ( $one_line ? "{$table_column_val}:{$pk_val}{$col_val}" : "{$pk_val}{$col_val}" ) );
							}
						}
					}
				}
			}
		}

		if ( $format ) {
			$formatter_args   = [
				'format' => $format,
			];
			$formatter_fields = [ 'table', 'column', 'match', 'primary_key_name', 'primary_key_value' ];

			if ( $fields ) {
				$fields           = explode( ',', $assoc_args['fields'] );
				$formatter_fields = array_values( array_intersect( $formatter_fields, $fields ) );
			}

			if ( in_array( $format, [ 'ids', 'count' ], true ) ) {
				if ( count( $tables ) > 1 ) {
					WP_CLI::error( "The \"{$format}\" format can only be used for a single table." );
				}
				$search_results = array_column( $search_results, 'primary_key_value' );
			}

			$formatter = new Formatter( $formatter_args, $formatter_fields );
			$formatter->display_items( $search_results );
		}

		if ( $stats ) {
			$table_count   = count( $tables );
			$skipped_count = count( $skipped );
			$match_str     = 1 === $match_count ? 'match' : 'matches';
			$table_str     = 1 === $table_count ? 'table' : 'tables';
			$column_str    = 1 === $column_count ? 'column' : 'columns';
			$row_str       = 1 === $row_count ? 'row' : 'rows';
			$skipped_str   = 1 === $skipped_count ? 'table skipped' : 'tables skipped';
			if ( 0 !== $skipped_count ) {
				$skipped_str .= ': ' . implode( ', ', $skipped );
			}
			$end_time    = microtime( true );
			$run_time    = $end_time - $start_run_time;
			$search_time = $end_time - $start_search_time;
			$stats_msg   = sprintf(
				'Found %d %s in %.3fs (%.3fs searching). Searched %d %s, %d %s, %d %s. %d %s.',
				$match_count,
				$match_str,
				$run_time,
				$search_time,
				$table_count,
				$table_str,
				$column_count,
				$column_str,
				$row_count,
				$row_str,
				$skipped_count,
				$skipped_str
			);
			WP_CLI::success( $stats_msg );
		}
	}

	/**
	 * Displays information about a given table.
	 *
	 * ## OPTIONS
	 *
	 * <table>
	 * : Name of the database table.
	 *
	 * [--format]
	 * : Render output in a particular format.
	 * ---
	 * default: table
	 * options:
	 *   - table
	 *   - csv
	 *   - json
	 *   - yaml
	 * ---
	 *
	 * ## EXAMPLES
	 *
	 *     $ wp db columns wp_posts
	 *     +-----------------------+---------------------+------+-----+---------------------+----------------+
	 *     |         Field         |        Type         | Null | Key |       Default       |     Extra      |
	 *     +-----------------------+---------------------+------+-----+---------------------+----------------+
	 *     | ID                    | bigint(20) unsigned | NO   | PRI |                     | auto_increment |
	 *     | post_author           | bigint(20) unsigned | NO   | MUL | 0                   |                |
	 *     | post_date             | datetime            | NO   |     | 0000-00-00 00:00:00 |                |
	 *     | post_date_gmt         | datetime            | NO   |     | 0000-00-00 00:00:00 |                |
	 *     | post_content          | longtext            | NO   |     |                     |                |
	 *     | post_title            | text                | NO   |     |                     |                |
	 *     | post_excerpt          | text                | NO   |     |                     |                |
	 *     | post_status           | varchar(20)         | NO   |     | publish             |                |
	 *     | comment_status        | varchar(20)         | NO   |     | open                |                |
	 *     | ping_status           | varchar(20)         | NO   |     | open                |                |
	 *     | post_password         | varchar(255)        | NO   |     |                     |                |
	 *     | post_name             | varchar(200)        | NO   | MUL |                     |                |
	 *     | to_ping               | text                | NO   |     |                     |                |
	 *     | pinged                | text                | NO   |     |                     |                |
	 *     | post_modified         | datetime            | NO   |     | 0000-00-00 00:00:00 |                |
	 *     | post_modified_gmt     | datetime            | NO   |     | 0000-00-00 00:00:00 |                |
	 *     | post_content_filtered | longtext            | NO   |     |                     |                |
	 *     | post_parent           | bigint(20) unsigned | NO   | MUL | 0                   |                |
	 *     | guid                  | varchar(255)        | NO   |     |                     |                |
	 *     | menu_order            | int(11)             | NO   |     | 0                   |                |
	 *     | post_type             | varchar(20)         | NO   | MUL | post                |                |
	 *     | post_mime_type        | varchar(100)        | NO   |     |                     |                |
	 *     | comment_count         | bigint(20)          | NO   |     | 0                   |                |
	 *     +-----------------------+---------------------+------+-----+---------------------+----------------+
	 *
	 * @when after_wp_load
	 */
	public function columns( $args, $assoc_args ) {
		global $wpdb;

		$format = Utils\get_flag_value( $assoc_args, 'format' );

		Utils\wp_get_table_names( [ $args[0] ], [ 'all-tables' => true ] );

		$columns = $wpdb->get_results(
			// phpcs:ignore WordPress.DB.PreparedSQL.NotPrepared -- Asserted to be a valid table name through wp_get_table_names.
			'SHOW COLUMNS FROM ' . $args[0]
		);

		$formatter_fields = [ 'Field', 'Type', 'Null', 'Key', 'Default', 'Extra' ];
		$formatter_args   = [
			'format' => $format,
		];

		$formatter = new Formatter( $formatter_args, $formatter_fields );
		$formatter->display_items( $columns );
	}

	private static function get_create_query() {

		$create_query = sprintf( 'CREATE DATABASE %s', self::esc_sql_ident( DB_NAME ) );
		if ( defined( 'DB_CHARSET' ) && constant( 'DB_CHARSET' ) ) {
			$create_query .= sprintf( ' DEFAULT CHARSET %s', self::esc_sql_ident( DB_CHARSET ) );
		}
		if ( defined( 'DB_COLLATE' ) && constant( 'DB_COLLATE' ) ) {
			$create_query .= sprintf( ' DEFAULT COLLATE %s', self::esc_sql_ident( DB_COLLATE ) );
		}
		return $create_query;
	}

	/**
	 * Run a single query via the 'mysql' binary.
	 *
	 * This includes the necessary setup to make sure the queries behave similar
	 * to what WPDB produces.
	 *
	 * @param string $query      Query to execute.
	 * @param array  $assoc_args Optional. Associative array of arguments.
	 */
	protected function run_query( $query, $assoc_args = [] ) {
		// Preserve the original defaults flag value before get_defaults_flag_string modifies $assoc_args.
		$original_assoc_args_for_sql_mode = $assoc_args;

		// Ensure that the SQL mode is compatible with WPDB.
		$query = $this->get_sql_mode_query( $original_assoc_args_for_sql_mode ) . $query;

		WP_CLI::debug( "Query: {$query}", 'db' );

		$mysql_args = array_merge(
			self::get_dbuser_dbpass_args( $assoc_args ),
			self::get_mysql_args( $assoc_args )
		);

		self::run(
			sprintf(
				'%s%s --no-auto-rehash',
				$this->get_mysql_command(),
				$this->get_defaults_flag_string( $assoc_args )
			),
			array_merge( [ 'execute' => $query ], $mysql_args )
		);
	}

	/**
	 * Run a MySQL command and optionally return the output.
	 *
	 * @param string $cmd           Command to run.
	 * @param array  $assoc_args    Optional. Associative array of arguments to
	 *                              use.
	 * @param bool   $send_to_shell Optional. Whether to send STDOUT and STDERR
	 *                              immediately to the shell. Defaults to true.
	 * @param bool   $interactive   Optional. Whether MySQL is meant to be
	 *                              executed as an interactive process. Defaults
	 *                              to false.
	 *
	 * @return array {
	 *     Associative array containing STDOUT and STDERR output.
	 *
	 *     @type string $stdout    Output that was sent to STDOUT.
	 *     @type string $stderr    Output that was sent to STDERR.
	 *     @type int    $exit_code Exit code of the process.
	 * }
	 */
	private static function run( $cmd, $assoc_args = [], $send_to_shell = true, $interactive = false ) {
		$required = [
			'host' => DB_HOST,
			'user' => DB_USER,
			'pass' => DB_PASSWORD,
		];

		if ( ! isset( $assoc_args['default-character-set'] )
			&& defined( 'DB_CHARSET' ) && constant( 'DB_CHARSET' ) ) {
			$required['default-character-set'] = constant( 'DB_CHARSET' );
		}

		// Using 'dbuser' as option name to workaround clash with WP-CLI's global WP 'user' parameter, with 'dbpass' also available for tidyness.
		if ( isset( $assoc_args['dbuser'] ) ) {
			$required['user'] = $assoc_args['dbuser'];
			unset( $assoc_args['dbuser'] );
		}
		if ( isset( $assoc_args['dbpass'] ) ) {
			$required['pass'] = $assoc_args['dbpass'];
			unset( $assoc_args['dbpass'], $assoc_args['password'] );
		}

		$final_args = array_merge( $required, $assoc_args );

		// Adapt ordering of arguments.
		uksort(
			$final_args,
			static function ( $a, $b ) {
				if ( 'force' === $a ) {
					return 1;
				} elseif ( 'force' === $b ) {
					return -1;
				} else {
					return 0;
				}
			}
		);

		return Utils\run_mysql_command( $cmd, $final_args, null, $send_to_shell, $interactive );
	}

	/**
	 * Helper to pluck 'dbuser' and 'dbpass' from associative args array.
	 *
	 * @param array $assoc_args Associative args array.
	 * @return array Array with `dbuser' and 'dbpass' set if in passed-in associative args array.
	 */
	private static function get_dbuser_dbpass_args( $assoc_args ) {
		$mysql_args = [];
		$dbuser     = Utils\get_flag_value( $assoc_args, 'dbuser' );
		if ( null !== $dbuser ) {
			$mysql_args['dbuser'] = $dbuser;
		}
		$dbpass = Utils\get_flag_value( $assoc_args, 'dbpass' );
		if ( null !== $dbpass ) {
			$mysql_args['dbpass'] = $dbpass;
		}
		return $mysql_args;
	}

	/**
	 * Gets the column names of a db table differentiated into key columns and text columns and all columns.
	 *
	 * @param string $table The table name.
	 * @return array{0: string[], 1: string[], 2: string[]} A 3 element array consisting of an array of primary key column names, an array of text column names, and an array containing all column names.
	 */
	private static function get_columns( $table ) {
		global $wpdb;

		$table_sql       = self::esc_sql_ident( $table );
		$primary_keys    = [];
		$text_columns    = [];
		$all_columns     = [];
		$suppress_errors = $wpdb->suppress_errors();

		// phpcs:ignore WordPress.DB.PreparedSQL.InterpolatedNotPrepared -- Escaped through esc_sql_ident/esc_like.
		$results = $wpdb->get_results( "DESCRIBE $table_sql" );
		if ( $results ) {
			foreach ( $results as $col ) {
				// phpcs:disable WordPress.NamingConventions.ValidVariableName.UsedPropertyNotSnakeCase -- Property names come from database.
				if ( 'PRI' === $col->Key ) {
					$primary_keys[] = $col->Field;
				}
				if ( self::is_text_col( $col->Type ) ) {
					$text_columns[] = $col->Field;
				}
				$all_columns[] = $col->Field;
				// phpcs:enable
			}
		}
		$wpdb->suppress_errors( $suppress_errors );
		return [ $primary_keys, $text_columns, $all_columns ];
	}

	/**
	 * Determines whether a column is considered text or not.
	 *
	 * @param string $type Column type.
	 * @return bool True if text column, false otherwise.
	 */
	private static function is_text_col( $type ) {
		foreach ( [ 'text', 'varchar' ] as $token ) {
			if ( false !== strpos( $type, $token ) ) {
				return true;
			}
		}

		return false;
	}

	/**
	 * Escapes (backticks) MySQL identifiers (aka schema object names) - i.e. column names, table names, and database/index/alias/view etc names.
	 * See https://dev.mysql.com/doc/refman/5.5/en/identifiers.html
	 *
	 * @param string|array $idents A single identifier or an array of identifiers.
	 * @return string|array An escaped string if given a string, or an array of escaped strings if given an array of strings.
	 *
	 * @phpstan-return ($idents is string ? string : array)
	 */
	private static function esc_sql_ident( $idents ) {
		$backtick = static function ( $v ) {
			// Escape any backticks in the identifier by doubling.
			return '`' . str_replace( '`', '``', $v ) . '`';
		};
		if ( is_string( $idents ) ) {
			return $backtick( $idents );
		}
		return array_map( $backtick, $idents );
	}

	/**
	 * Gets the color codes from the options if any, and returns the passed in array colorized with 2 elements per entry, a color code (or '') and a reset (or '').
	 *
	 * @param array $assoc_args The associative argument array passed to the command.
	 * @param array $colors Array of default percent color code strings keyed by the 3 color contexts 'table_column', 'id', 'match'.
	 * @return array Array containing 3 2-element arrays.
	 */
	private function get_colors( $assoc_args, $colors ) {
		$color_reset = WP_CLI::colorize( '%n' );

		$color_codes = implode(
			'',
			array_map(
				function ( $v ) {
					return substr( $v, 1 );
				},
				array_keys( \cli\Colors::getColors() )
			)
		);

		$color_codes_regex = '/^(?:%[' . $color_codes . '])*$/';

		foreach ( array_keys( $colors ) as $color_col ) {
			$col_color_flag = Utils\get_flag_value( $assoc_args, $color_col . '_color', false );
			if ( false !== $col_color_flag ) {
				if ( ! preg_match( $color_codes_regex, $col_color_flag, $matches ) ) {
					WP_CLI::warning( "Unrecognized percent color code '$col_color_flag' for '{$color_col}_color'." );
				} else {
					$colors[ $color_col ] = $matches[0];
				}
			}
			$colors[ $color_col ] = $colors[ $color_col ] ? [ WP_CLI::colorize( $colors[ $color_col ] ), $color_reset ] : [ '', '' ];
		}

		return $colors;
	}

	/**
	 * Helper to pluck `mysql` options from associative args array.
	 *
	 * @param array $assoc_args Associative args array.
	 * @return array Array with `mysql` options set if in passed-in associative args array.
	 */
	private static function get_mysql_args( $assoc_args ) {

		$allowed_mysql_options = [
			'auto-rehash',
			'auto-vertical-output',
			'batch',
			'binary-as-hex',
			'binary-mode',
			'bind-address',
			'character-sets-dir',
			'column-names',
			'column-type-info',
			'comments',
			'compress',
			'connect-expired-password',
			'connect_timeout',
			'database',
			'debug',
			'debug-check',
			'debug-info',
			'default-auth',
			'default-character-set',
			'defaults-extra-file',
			'defaults-file',
			'defaults-group-suffix',
			'delimiter',
			'enable-cleartext-plugin',
			'execute',
			'force',
			'get-server-public-key',
			'help',
			'histignore',
			'host',
			'html',
			'ignore-spaces',
			'init-command',
			'line-numbers',
			'local-infile',
			'login-path',
			'max_allowed_packet',
			'max_join_size',
			'named-commands',
			'net_buffer_length',
			'no-beep',
			'one-database',
			'pager',
			'pipe',
			'plugin-dir',
			'port',
			'print-defaults',
			'protocol',
			'quick',
			'raw',
			'reconnect',
			'i-am-a-dummy',
			'safe-updates',
			'secure-auth',
			'select_limit',
			'server-public-key-path',
			'shared-memory-base-name',
			'show-warnings',
			'sigint-ignore',
			'silent',
			'skip-auto-rehash',
			'skip-column-names',
			'skip-line-numbers',
			'skip-named-commands',
			'skip-pager',
			'skip-reconnect',
			'socket',
			'ssl-ca',
			'ssl-capath',
			'ssl-cert',
			'ssl-cipher',
			'ssl-crl',
			'ssl-crlpath',
			'ssl-fips-mode',
			'ssl-key',
			'ssl-mode',
			'ssl-verify-server-cert',
			'syslog',
			'table',
			'tee',
			'tls-version',
			'unbuffered',
			'verbose',
			'version',
			'vertical',
			'wait',
			'xml',
		];

		$mysql_args = [];

		foreach ( $assoc_args as $mysql_option_key => $mysql_option_value ) {
			// Check flags to make sure they only contain valid options.
			if ( in_array( $mysql_option_key, $allowed_mysql_options, true ) && ! empty( $mysql_option_value ) ) {
				$mysql_args[ $mysql_option_key ] = $mysql_option_value;
			}
		}

		return $mysql_args;
	}

	/**
	 * Writes out the `--no-defaults` flag for MySQL commands unless the --defaults flag is specified for the WP_CLI command.
	 *
	 * @param array $assoc_args Associative args array.
	 * @return string Either the '--no-defaults' flag for use in the command or an empty string.
	 */
	protected function get_defaults_flag_string( &$assoc_args ) {

		$flag_string = ' --no-defaults';

		if ( array_key_exists( 'defaults', $assoc_args ) ) {

			if ( true === Utils\get_flag_value( $assoc_args, 'defaults' ) ) {
				$flag_string = '';
			}

			unset( $assoc_args['defaults'] );

		}

		return $flag_string;
	}

	/**
	 * Get the query to change the current SQL mode, and ensure its WordPress compatibility.
	 *
	 * If no modes are passed, it will ensure the current MySQL server modes are
	 * compatible.
	 *
	 * Copied and adapted from WordPress Core code.
	 *
	 * @see https://github.com/WordPress/wordpress-develop/blob/5.4.0/src/wp-includes/wp-db.php#L817-L880
	 *
	 * @param array $assoc_args The associative argument array passed to the command.
	 * @param array $modes      Optional. A list of SQL modes to set.
	 * @return string Query string to use for setting the SQL modes to a
	 *                compatible state.
	 */
	protected function get_sql_mode_query( $assoc_args, $modes = [] ) {
		if ( empty( $modes ) ) {
			$modes = $this->get_current_sql_modes( $assoc_args );
		}

		$modes = array_change_key_case( $modes, CASE_UPPER );

		$is_mode_adaptation_needed = false;
		foreach ( $modes as $i => $mode ) {
			if ( in_array( $mode, $this->sql_incompatible_modes, true ) ) {
				unset( $modes[ $i ] );
				$is_mode_adaptation_needed = true;
			}
		}

		if ( ! $is_mode_adaptation_needed ) {
			WP_CLI::debug(
				sprintf(
					'SQL modes look fine: %s',
					json_encode( $modes )
				)
			);
			return '';
		}

		WP_CLI::debug(
			sprintf(
				'SQL mode adaptation is needed: %s => %s',
				json_encode( $this->get_current_sql_modes( $assoc_args ) ),
				json_encode( $modes )
			)
		);

		$modes_str = implode( ',', $modes );

		return "SET SESSION sql_mode='{$modes_str}';";
	}

	/**
	 * Get the list of current SQL modes.
	 *
	 * @param array $assoc_args The associative argument array passed to the command.
	 * @return string[] Array of SQL modes.
	 */
	protected function get_current_sql_modes( $assoc_args ) {
		static $modes = null;

		// Make sure the provided arguments don't interfere with the expected
<<<<<<< HEAD
		// output here. We need to preserve all valid MySQL arguments for connection.
		$args = self::get_mysql_args( $assoc_args );
=======
		// output here.
		$args = [];
>>>>>>> cc2972bd

		if ( null === $modes ) {
			$modes = [];

			list( $stdout, $stderr, $exit_code ) = self::run(
				sprintf(
					'%s%s --no-auto-rehash --batch --skip-column-names',
					$this->get_mysql_command(),
					$this->get_defaults_flag_string( $assoc_args )
				),
				array_merge( $args, [ 'execute' => 'SELECT @@SESSION.sql_mode' ] ),
				false
			);

			if ( $exit_code ) {
				WP_CLI::error(
					'Failed to get current SQL modes.'
					. ( ! empty( $stderr ) ? " Reason: {$stderr}" : '' ),
					$exit_code
				);
			}

			if ( ! empty( $stdout ) ) {
				$lines = preg_split( "/\r\n|\n|\r|,/", $stdout );
				$modes = array_filter(
					array_map(
						'trim',
						$lines ? $lines : []
					)
				);
			}
		}

		return $modes;
	}

	/**
	 * Returns the correct `mysql` command based on the detected database type.
	 *
	 * @return string The appropriate check command.
	 */
	private function get_mysql_command() {
		return 'mariadb' === Utils\get_db_type() ? 'mariadb' : 'mysql';
	}
}<|MERGE_RESOLUTION|>--- conflicted
+++ resolved
@@ -2176,13 +2176,8 @@
 		static $modes = null;
 
 		// Make sure the provided arguments don't interfere with the expected
-<<<<<<< HEAD
 		// output here. We need to preserve all valid MySQL arguments for connection.
 		$args = self::get_mysql_args( $assoc_args );
-=======
-		// output here.
-		$args = [];
->>>>>>> cc2972bd
 
 		if ( null === $modes ) {
 			$modes = [];
