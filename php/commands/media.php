--- conflicted
+++ resolved
@@ -237,15 +237,11 @@
 		$dir_path = $wud['basedir'] . '/' . dirname( $metadata['file'] ) . '/';
 		$original_path = $dir_path . basename( $metadata['file'] );
 
-<<<<<<< HEAD
+		if ( empty( $metadata['sizes'] ) ) {
+			return;
+		}
+
 		foreach ( $metadata['sizes'] as $size_info ) {
-=======
-		if ( empty( $metadata['sizes'] ) ) {
-			return;
-		}
-
-		foreach ( $metadata['sizes'] as $size => $size_info ) {
->>>>>>> 7da6cff8
 			$intermediate_path = $dir_path . $size_info['file'];
 
 			if ( $intermediate_path == $original_path )
