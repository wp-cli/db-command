--- conflicted
+++ resolved
@@ -70,7 +70,6 @@
 	}
 
 	/**
-<<<<<<< HEAD
 	 * Dump the list of global parameters, as JSON or in var_export format.
 	 *
 	 * ## OPTIONS
@@ -104,199 +103,6 @@
 		} else {
 			echo json_encode( $spec );
 		}
-=======
-	 * Compare the last processed release to the current one, return true if it's the same minor version.
-	 *
-	 */
-	private function same_minor_release( $release_parts, $updates ) {
-		$previous = end( $updates );
-		if ( false === $previous )
-			return false;
-
-		$previous_parts = explode( '.', $previous['version'] );
-
-		return ( $previous_parts[0] === $release_parts[0]
-			&& $previous_parts[1] === $release_parts[1] );
-	}
-
-	/**
-	 * Check for update via Github API. Returns the available versions if there are updates, or empty if no update available.
-	 *
-	 * ## OPTIONS
-	 *
-	 * [--patch]
-	 * : Only list patch updates
-	 *
-	 * [--minor]
-	 * : Only list minor updates
-	 *
-	 * [--field=<field>]
-	 * : Prints the value of a single field for each update.
-	 *
-	 * [--fields=<fields>]
-	 * : Limit the output to specific object fields. Defaults to version,update_type,package_url.
-	 *
-	 * [--format=<format>]
-	 * : Accepted values: table, csv, json, count. Default: table
-	 *
-	 * @subcommand check-update
-	 */
-	public function check_update( $_, $assoc_args ) {
-		$updates = $this->get_updates( $assoc_args );
-
-		if ( $updates ) {
-			$formatter = new \WP_CLI\Formatter(
-				$assoc_args,
-				array( 'version', 'update_type', 'package_url' )
-			);
-			$formatter->display_items( $updates );
-		} else if ( empty( $assoc_args['format'] ) || 'table' == $assoc_args['format'] ) {
-			WP_CLI::success( "WP-CLI is at the latest version." );
-		}
-	}
-
-	/**
-	 * Fetch most recent update matching the requirements. Returns the available versions if there are updates, or empty if no update available.
-	 *
-	 * ## OPTIONS
-	 *
-	 * [--patch]
-	 * : Only perform patch updates
-	 *
-	 * [--minor]
-	 * : Only perform minor updates
-	 *
-	 * [--yes]
-	 * : Do not prompt for confirmation
-	 *
-	 * @subcommand update
-	 */
-	public function update( $_, $assoc_args ) {
-		if ( 0 !== strpos( WP_CLI_ROOT, 'phar://' ) ) {
-			WP_CLI::error( "You can only self-update PHARs" );
-		}
-
-		$old_phar = realpath( $_SERVER['argv'][0] );
-
-		if ( ! is_writable( $old_phar ) ) {
-			WP_CLI::error( sprintf( "%s is not writable by current user", $old_phar ) );
-		}
-
-		$updates = $this->get_updates( $assoc_args );
-
-		if ( empty( $updates ) ) {
-			WP_CLI::success( "WP-CLI is at the latest version." );
-			exit(0);
-		}
-
-		$newest = $updates[0];
-
-		WP_CLI::confirm( sprintf( 'You have version %s. Would you like to update to %s?', WP_CLI_VERSION, $newest['version'] ), $assoc_args );
-
-		$download_url = $newest['package_url'];
-
-		WP_CLI::log( sprintf( 'Downloading from %s...', $download_url ) );
-
-		$temp = sys_get_temp_dir() . '/' . uniqid('wp_') . '.phar';
-
-		$headers = array();
-		$options = array(
-			'timeout' => 600,  // 10 minutes ought to be enough for everybody
-			'filename' => $temp
-		);
-
-		Utils\http_request( 'GET', $download_url, null, $headers, $options );
-
-		exec( "php $temp --version", $output, $status );
-
-		if ( 0 !== $status ) {
-			WP_CLI::error_multi_line( $output );
-
-			WP_CLI::error( 'The downloaded PHAR is broken, try running wp cli self-update again.' );
-		}
-
-		WP_CLI::log( 'New version works. Proceeding to replace.' );
-
-		$mode = fileperms( $old_phar ) & 511;
-
-		if ( false === @chmod( $temp, $mode ) ) {
-			WP_CLI::error( sprintf( "Cannot chmod %s", $temp ) );
-		}
-
-		class_exists( '\cli\Colors' ); // this autoloads \cli\Colors - after we move the file we no longer have access to this class
-
-		if ( false === @rename( $temp, $old_phar ) ) {
-			WP_CLI::error( sprintf( "Cannot move %s to %s", $temp, $old_phar ) );
-		}
-
-		WP_CLI::success( sprintf( 'Updated WP-CLI to %s', $newest['version'] ) );
-	}
-
-	/**
-	 * Returns update information
-	 */
-	private function get_updates( $assoc_args ) {
-		$url = 'https://api.github.com/repos/wp-cli/wp-cli/releases';
-
-		$options = array(
-			'timeout' => 30
-		);
-
-		$headers = array(
-			'Accept' => 'application/json'
-		);
-		$response = Utils\http_request( 'GET', $url, $headers, $options );
-
-		if ( ! $response->success || 200 !== $response->status_code ) {
-			WP_CLI::error( sprintf( "Failed to get latest version (HTTP code %d)", $response->status_code ) );
-		}
-
-		$release_data = json_decode( $response->body );
-		$current_parts = explode( '.', WP_CLI_VERSION );
-		$updates = array();
-
-		foreach ( $release_data as $release ) {
-			$release_version = $release->tag_name;
-			// get rid of leading "v"
-			if ( 'v' === substr( $release_version, 0, 1 ) ) {
-				$release_version = ltrim( $release_version, 'v' );
-			}
-			// don't list earlier releases
-			if ( version_compare( $release_version, WP_CLI_VERSION, '<=' ) )
-				continue;
-			$release_parts = explode( '.', $release_version );
-			$update_type = 'minor';
-
-			if ( $release_parts[0] === $current_parts[0]
-				&& $release_parts[1] === $current_parts[1] ) {
-				$update_type = 'patch';
-			}
-
-			if ( ! ( \WP_CLI\Utils\get_flag_value( $assoc_args, 'patch' ) && 'patch' !== $update_type )
-				&& ! ( \WP_CLI\Utils\get_flag_value( $assoc_args, 'patch' ) === false && 'patch' === $update_type )
-				&& ! ( \WP_CLI\Utils\get_flag_value( $assoc_args, 'minor' ) && 'minor' !== $update_type )
-				&& ! ( \WP_CLI\Utils\get_flag_value( $assoc_args, 'minor' ) === false && 'minor' === $update_type )
-				&& ! $this->same_minor_release( $release_parts, $updates )
-				) {
-				$updates[] = array(
-					'version' => $release_version,
-					'update_type' => $update_type,
-					'package_url' => $release->assets[0]->browser_download_url
-				);
-			}
-		}
-
-		return $updates;
-	}
-
-	/**
-	 * Dump the list of global parameters, as JSON.
-	 *
-	 * @subcommand param-dump
-	 */
-	public function param_dump() {
-		echo json_encode( \WP_CLI::get_configurator()->get_spec() );
->>>>>>> 43f847dd
 	}
 
 	/**
